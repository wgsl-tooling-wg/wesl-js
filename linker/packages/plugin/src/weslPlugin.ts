import { glob } from "glob";
import fs from "node:fs/promises";
import toml from "toml";
import type {
  Thenable,
  TransformResult,
  UnpluginBuildContext,
  UnpluginContext,
  UnpluginContextMeta,
  UnpluginOptions,
} from "unplugin";
import { createUnplugin } from "unplugin";
import { dlog, dlogOpt } from "berry-pretty";
import {
  bindAndTransform,
  bindingStructsPlugin,
  noSuffix,
  parsedRegistry,
  ParsedRegistry,
  parseIntoRegistry,
} from "wesl";
import {
  bindingGroupLayoutTs,
  reportBindingStructsPlugin,
} from "../../linker/src/Reflection.js";
import type { WeslPluginOptions } from "./weslPluginOptions.js";
import path from "node:path";

// TODO figure how to handle reloading & mutated AST produced by transforms

/** for now ?reflect is hardcoded */

/**
 * A bundler plugin for processing WESL files.
 *
 * The plugin works by reading the wesl.toml file and possibly package.json
 *
 * The plugin is triggered by imports to special virtual module urls
 * two urls suffixes are supported:
 *  1. `import "./shaders/bar.wesl?reflect"` - produces a javascript file for binding struct reflection
 *  2. `import "./shaders/bar.wesl?link"` - produces a javascript file for preconstructed link functions
 */
export function weslPlugin(
  options: WeslPluginOptions = {},
  meta: UnpluginContextMeta,
): UnpluginOptions {
  return {
    name: "wesl-plugin",
    resolveId: resolver,
    load: buildLoader(options),
  };
}

/** build plugin entry for 'resolverId'
 * to validate our virtual import modules (with ?reflect or ?link suffixes) */
async function resolver(this: UnpluginBuildContext, id: string) {
  // console.log("resolveId(), id:", id);
  if (id.endsWith(".wesl?reflect")) {
    return id;
  }
  if (id.endsWith(".wesl?link")) {
    return id;
  }
  return null;
}

type Loader = (
  this: UnpluginBuildContext & UnpluginContext,
  id: string,
) => Thenable<TransformResult>;

/** build plugin function for serving a javascript module in response to
 * an import of of our virtual import modules. */
function buildLoader(options: WeslPluginOptions): Loader {
  return loader;

  async function loader(this: UnpluginBuildContext, id: string) {
    // console.log("loader(), id:", id);
    if (id.endsWith(".wesl?reflect")) {
      const registry = await getRegistry(this, options);
      const { weslRoot } = await getWeslToml(options.weslToml);
      const mainFile = id.slice(0, -"?reflect".length);
      const main = rmPathPrefix(mainFile, weslRoot);
      return await bindingStructJs(main, registry);
    }
    if (id.endsWith(".wesl?link")) {
      const mainFile = id.slice(0, -"?link".length);
      return await linkJs(mainFile, options);
    }
    return null;
  }
}

interface WeslToml {
  weslFiles: string[];
  weslRoot: string;
}

let weslToml: WeslToml | undefined;

/** load or the wesl.toml  */
async function getWeslToml(tomlFile = "wesl.toml"): Promise<WeslToml> {
  if (!weslToml) {
    // TODO consider supporting default if no wesl.toml is provided: e.g. './shaders'
    const tomlString = await fs.readFile(tomlFile, "utf-8");
    weslToml = toml.parse(tomlString) as WeslToml;
    // TODO watch wesl.toml file, and reload if it changes
  }
  return weslToml;
}

/** load and parse all the wesl files into a ParsedRegistry */
async function getRegistry(
  ctx: UnpluginBuildContext,
  options: WeslPluginOptions,
): Promise<ParsedRegistry> {
  // load wesl files into registry

  const loaded = await loadWesl(options);
  const registry = parsedRegistry();
  parseIntoRegistry(loaded, registry);

  // trigger recompilation on wesl files
  Object.keys(loaded).forEach(f => ctx.addWatchFile(f));
  return registry;
}

/**
 * Load the wesl files referenced in the wesl.toml file
 *
 * @return a record of wesl files with
 *    keys as wesl file paths, and
 *    values as wesl file contents.
 */
async function loadWesl(
  options: WeslPluginOptions,
  weslRootRelative = true ,
): Promise<Record<string, string>> {
  const { weslFiles, weslRoot } = await getWeslToml(options.weslToml);
  const { weslToml } = options;
  const tomlDir = weslToml ? path.dirname(weslToml) : process.cwd();

<<<<<<< HEAD
  const futureFiles = weslFiles.map(g => glob(tomlDir + "/" + g));
=======
  const globs = weslFiles.map(g => tomlDir + "/" + g);
  const futureFiles = globs.map(g => glob(g));
>>>>>>> 4203ddd6
  const files = (await Promise.all(futureFiles)).flat();
  return loadFiles(files, weslRootRelative ? weslRoot : tomlDir);
}

/** load a set of files, converting to paths relative to the  wesl root directory */
async function loadFiles(
  files: string[],
  weslRoot?: string,
): Promise<Record<string, string>> {
  const loaded: [string, string][] = [];

  for (const fullPath of files) {
    const data = await fs.readFile(fullPath, "utf-8");
    const relativePath = weslRoot ? rmPathPrefix(fullPath, weslRoot) : fullPath;
    loaded.push([relativePath, data]);
  }
  return Object.fromEntries(loaded);
}

/** convert a fs path to a path relative to the wesl root directory */
function rmPathPrefix(fullPath: string, weslRoot: string): string {
  const rootStart = fullPath.indexOf(weslRoot);
  if (rootStart === -1) {
    throw new Error(`file ${fullPath} not in root ${weslRoot}`);
  }
  const pathWithSlashPrefix = fullPath.slice(rootStart + weslRoot.length);
  return "." + pathWithSlashPrefix;
}

/** Produce javascript objects reflecting the wesl sources by partially linking the wesl
 * with the binding struct plugins */
async function bindingStructJs(
  main: string,
  registry: ParsedRegistry,
): Promise<string> {
  let structsJs = "??";
  const linkConfig = {
    plugins: [
      bindingStructsPlugin(),
      reportBindingStructsPlugin(structs => {
        structsJs = bindingGroupLayoutTs(structs[0], false);
      }),
    ],
  };

  bindAndTransform(registry, main, {}, linkConfig);
  return structsJs;
}

/** Emit a JavaScript structure with LinkParams based on the wesl.toml file
 * and local shaders, ready for linking at runtime */
async function linkJs(
  baseId: string,
  options: WeslPluginOptions,
): Promise<string> {
  const { weslRoot } = await getWeslToml(options.weslToml);
  const weslSrc = await loadWesl(options, false);
  const rootModule = rmPathPrefix(noSuffix(baseId), weslRoot);
  const rootName = path.basename(rootModule);

  const paramsName = `link${rootName}Config`;
  const src = `
    export const ${paramsName}= {
      rootModuleName: "${rootModule}",
      weslRoot: "${weslRoot}",  
      weslSrc: ${JSON.stringify(weslSrc, null, 2)},
    };

    export default ${paramsName};
    `;

  return src;
}

export const unplugin = createUnplugin(
  (options: WeslPluginOptions, meta: UnpluginContextMeta) => {
    return weslPlugin(options, meta);
  },
);
export default unplugin;<|MERGE_RESOLUTION|>--- conflicted
+++ resolved
@@ -140,12 +140,9 @@
   const { weslToml } = options;
   const tomlDir = weslToml ? path.dirname(weslToml) : process.cwd();
 
-<<<<<<< HEAD
-  const futureFiles = weslFiles.map(g => glob(tomlDir + "/" + g));
-=======
+
   const globs = weslFiles.map(g => tomlDir + "/" + g);
   const futureFiles = globs.map(g => glob(g));
->>>>>>> 4203ddd6
   const files = (await Promise.all(futureFiles)).flat();
   return loadFiles(files, weslRootRelative ? weslRoot : tomlDir);
 }
