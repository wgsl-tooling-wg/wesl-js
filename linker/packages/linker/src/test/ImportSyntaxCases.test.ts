--- conflicted
+++ resolved
@@ -5,15 +5,10 @@
 import { testAppParse } from "./TestUtil.js";
 
 function expectParseFail(src: string): void {
-<<<<<<< HEAD
-  const result = testAppParse(weslImports, src);
-  expect(result.stable.imports).toEqual([]); // TODO tighten test, shouldn't parse
-=======
   withLogSpy(() => {
     const result = testAppParse(weslImport, src);
     expect(result.stable.imports).toEqual([]); // TODO tighten test, shouldn't parse
   });
->>>>>>> 40cee161
 }
 
 function expectParses(src: string): void {
