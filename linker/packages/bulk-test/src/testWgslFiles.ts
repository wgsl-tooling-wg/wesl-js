--- conflicted
+++ resolved
@@ -22,19 +22,12 @@
     const shortPath = "./" + name;
     test(name, async () => {
       const text = await fs.readFile(filePath, { encoding: "utf8" });
-<<<<<<< HEAD
-      const result = expectNoLog(() =>
-        link({ [shortPath]: text }, noSuffix(name), {}, [], config),
-      );
-      expect(stripWesl(result.dest)).eq(stripWesl(text));
-=======
       const result = expectNoLog(() => {
         const weslSrc = { [shortPath]: text };
         const rootModuleName = noSuffix(name);
         return link({ weslSrc, rootModuleName, config });
       });
       expect(result.dest).eq(text);
->>>>>>> 40cee161
     });
   });
 }