--- conflicted
+++ resolved
@@ -8,17 +8,9 @@
 import { Span } from "./Span";
 
 export interface SrcMapEntry {
-<<<<<<< HEAD
-  src: string;
+  src: SrcWithPath;
   srcSpan: Span;
   destSpan: Span;
-=======
-  src: SrcWithPath;
-  srcStart: number;
-  srcEnd: number;
-  destStart: number;
-  destEnd: number;
->>>>>>> ba0b97c9
 }
 
 export interface SrcPosition {
@@ -58,16 +50,10 @@
     for (let i = 1; i < this.entries.length; i++) {
       const e = this.entries[i];
       if (
-<<<<<<< HEAD
-        e.src === prev.src &&
+        e.src.path === prev.src.path &&
+        e.src.text === prev.src.text &&
         prev.destSpan[1] === e.destSpan[0] &&
         prev.srcSpan[1] === e.srcSpan[0]
-=======
-        e.src.path === prev.src.path &&
-        e.src.text === prev.src.text &&
-        prev.destEnd === e.destStart &&
-        prev.srcEnd === e.srcStart
->>>>>>> ba0b97c9
       ) {
         // combine adjacent range entries into one
         prev.destSpan = [prev.destSpan[0], e.destSpan[1]];
