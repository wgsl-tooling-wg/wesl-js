import { expect, test } from "vitest";
import { SrcMap } from "../SrcMap.js";

test("compact", () => {
  const src = "a b";
  const dest = "|" + src + " d";

  const srcMap = new SrcMap({ text: dest });
  srcMap.addEntries([
<<<<<<< HEAD
    { src, srcSpan: [0, 2], destSpan: [1, 3] },
    { src, srcSpan: [2, 3], destSpan: [3, 4] },
=======
    { src: { text: src }, srcStart: 0, srcEnd: 2, destStart: 1, destEnd: 3 },
    { src: { text: src }, srcStart: 2, srcEnd: 3, destStart: 3, destEnd: 4 },
>>>>>>> ba0b97c9
  ]);
  srcMap.compact();
  expect(srcMap.entries).toMatchInlineSnapshot(`
    [
      {
<<<<<<< HEAD
        "destSpan": [
          1,
          4,
        ],
        "src": "a b",
        "srcSpan": [
          0,
          3,
        ],
=======
        "destEnd": 4,
        "destStart": 1,
        "src": {
          "text": "a b",
        },
        "srcEnd": 3,
        "srcStart": 0,
>>>>>>> ba0b97c9
      },
    ]
  `);
});

test("merge", () => {
  const src = "a b";
  const src2 = "d";
  const mid = "|" + src + " " + src2;
  const dest = "xx" + mid + " z";
  /*
    mid:
      01234567890
      |a b d
    dest:
      01234567890
      xx|a b d z
  */

<<<<<<< HEAD
  const map1 = new SrcMap(mid, [{ src, srcSpan: [0, 3], destSpan: [1, 4] }]);

  const map2 = new SrcMap(dest, [
    { src: mid, srcSpan: [1, 4], destSpan: [3, 6] },
    { src: src2, srcSpan: [0, 1], destSpan: [8, 9] },
=======
  const map1 = new SrcMap({ text: mid }, [
    { src: { text: src }, srcStart: 0, srcEnd: 3, destStart: 1, destEnd: 4 },
  ]);

  const map2 = new SrcMap({ text: dest }, [
    { src: { text: mid }, srcStart: 1, srcEnd: 4, destStart: 3, destEnd: 6 },
    { src: { text: src2 }, srcStart: 0, srcEnd: 1, destStart: 8, destEnd: 9 },
>>>>>>> ba0b97c9
  ]);

  const merged = map1.merge(map2);
  expect(merged.entries).toMatchInlineSnapshot(`
    [
      {
<<<<<<< HEAD
        "destSpan": [
          3,
          6,
        ],
        "src": "a b",
        "srcSpan": [
          0,
          3,
        ],
      },
      {
        "destSpan": [
          8,
          9,
        ],
        "src": "d",
        "srcSpan": [
          0,
          1,
        ],
=======
        "destEnd": 6,
        "destStart": 3,
        "src": {
          "text": "a b",
        },
        "srcEnd": 3,
        "srcStart": 0,
      },
      {
        "destEnd": 9,
        "destStart": 8,
        "src": {
          "text": "d",
        },
        "srcEnd": 1,
        "srcStart": 0,
>>>>>>> ba0b97c9
      },
    ]
  `);
});<|MERGE_RESOLUTION|>--- conflicted
+++ resolved
@@ -7,19 +7,13 @@
 
   const srcMap = new SrcMap({ text: dest });
   srcMap.addEntries([
-<<<<<<< HEAD
     { src, srcSpan: [0, 2], destSpan: [1, 3] },
     { src, srcSpan: [2, 3], destSpan: [3, 4] },
-=======
-    { src: { text: src }, srcStart: 0, srcEnd: 2, destStart: 1, destEnd: 3 },
-    { src: { text: src }, srcStart: 2, srcEnd: 3, destStart: 3, destEnd: 4 },
->>>>>>> ba0b97c9
   ]);
   srcMap.compact();
   expect(srcMap.entries).toMatchInlineSnapshot(`
     [
       {
-<<<<<<< HEAD
         "destSpan": [
           1,
           4,
@@ -29,15 +23,6 @@
           0,
           3,
         ],
-=======
-        "destEnd": 4,
-        "destStart": 1,
-        "src": {
-          "text": "a b",
-        },
-        "srcEnd": 3,
-        "srcStart": 0,
->>>>>>> ba0b97c9
       },
     ]
   `);
@@ -57,28 +42,17 @@
       xx|a b d z
   */
 
-<<<<<<< HEAD
   const map1 = new SrcMap(mid, [{ src, srcSpan: [0, 3], destSpan: [1, 4] }]);
 
   const map2 = new SrcMap(dest, [
     { src: mid, srcSpan: [1, 4], destSpan: [3, 6] },
     { src: src2, srcSpan: [0, 1], destSpan: [8, 9] },
-=======
-  const map1 = new SrcMap({ text: mid }, [
-    { src: { text: src }, srcStart: 0, srcEnd: 3, destStart: 1, destEnd: 4 },
-  ]);
-
-  const map2 = new SrcMap({ text: dest }, [
-    { src: { text: mid }, srcStart: 1, srcEnd: 4, destStart: 3, destEnd: 6 },
-    { src: { text: src2 }, srcStart: 0, srcEnd: 1, destStart: 8, destEnd: 9 },
->>>>>>> ba0b97c9
   ]);
 
   const merged = map1.merge(map2);
   expect(merged.entries).toMatchInlineSnapshot(`
     [
       {
-<<<<<<< HEAD
         "destSpan": [
           3,
           6,
@@ -99,24 +73,6 @@
           0,
           1,
         ],
-=======
-        "destEnd": 6,
-        "destStart": 3,
-        "src": {
-          "text": "a b",
-        },
-        "srcEnd": 3,
-        "srcStart": 0,
-      },
-      {
-        "destEnd": 9,
-        "destStart": 8,
-        "src": {
-          "text": "d",
-        },
-        "srcEnd": 1,
-        "srcStart": 0,
->>>>>>> ba0b97c9
       },
     ]
   `);
