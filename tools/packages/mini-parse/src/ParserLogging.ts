--- conflicted
+++ resolved
@@ -1,11 +1,7 @@
 import { ParserContext } from "./Parser.js";
 import { parserLog, tracePos, tracing } from "./ParserTracing.js";
-<<<<<<< HEAD
 import { isSpan, Span } from "./Span.js";
-import { SrcMap, SrcPosition } from "./SrcMap.js";
-=======
-import { SrcMap, SrcWithPath } from "./SrcMap.js";
->>>>>>> ba0b97c9
+import { SrcMap, SrcPosition, SrcWithPath } from "./SrcMap.js";
 import { log } from "./WrappedLog.js";
 
 /** log an message along with the source line and a caret indicating the error position in the line
@@ -57,13 +53,8 @@
 }
 
 interface SrcPositions {
-<<<<<<< HEAD
   positions: number | Span;
-  src: string;
-=======
-  positions: number | [number, number];
   src: SrcWithPath;
->>>>>>> ba0b97c9
 }
 
 function mapSrcPositions(srcMap: SrcMap, destPos: number | Span): SrcPositions {
@@ -74,15 +65,9 @@
     srcPos = [srcMap.destToSrc(destPos), null];
   }
   const { src } = srcPos[0];
-<<<<<<< HEAD
-  if (srcPos[1]?.src === src) {
+
+  if (srcPos[1]?.src?.path === src.path && srcPos[1]?.src?.text === src.text) {
     return { src, positions: [srcPos[0].position, srcPos[1].position] };
-=======
-
-  let positions: [number, number] | number;
-  if (srcPos[1]?.src?.path === src.path && srcPos[1]?.src?.text === src.text) {
-    positions = srcPos.map(p => p.position) as [number, number];
->>>>>>> ba0b97c9
   } else {
     return { src, positions: srcPos[0].position };
   }
