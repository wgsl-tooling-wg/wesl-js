import { Span } from "./Span.js";
import { SrcMap, SrcMapEntry, SrcWithPath } from "./SrcMap.js";

/**
 * Incrementally append to a string, tracking source references
 */
export class SrcMapBuilder {
  #fragments: string[] = [];
  #destLength = 0;
  #entries: SrcMapEntry[] = [];

  constructor(public source: SrcWithPath) {}

  /** append a string fragment to the destination string */
<<<<<<< HEAD
  // TODO allow for src file name not just string (e.g. SrcModule)
  add(fragment: string, srcSpan: Span): void {
=======
  add(fragment: string, srcStart: number, srcEnd: number): void {
>>>>>>> a915eff8
    // dlog({fragment})
    const destStart = this.#destLength;
    this.#destLength += fragment.length;
    const destEnd = this.#destLength;

    this.#fragments.push(fragment);
    this.#entries.push({
      src: this.source,
      srcSpan,
      destSpan: [destStart, destEnd],
    });
  }

  addSynthetic(fragment: string, syntheticSource: string, srcSpan: Span): void {
    // dlog({fragment})
    const destStart = this.#destLength;
    this.#destLength += fragment.length;
    const destEnd = this.#destLength;

    this.#fragments.push(fragment);
    this.#entries.push({
      src: { text: syntheticSource },
      srcSpan,
      destSpan: [destStart, destEnd],
    });
  }

  /** append a synthetic newline, mapped to previous source location */
  addNl(): void {
    const lastEntry = this.#entries.at(-1) ?? { srcSpan: [0, 0] as const };
    const { srcSpan } = lastEntry;
    this.add("\n", srcSpan);
  }

  /** copy a string fragment from the src to the destination string */
  addCopy(srcSpan: Span): void {
    const fragment = this.source.text.slice(srcSpan[0], srcSpan[1]);
    this.add(fragment, srcSpan);
  }

  /** return a SrcMap */
  static build(builders: SrcMapBuilder[]): SrcMap {
    const map = new SrcMap(
      { text: builders.map(b => b.#fragments.join("")).join("") },
      builders.flatMap(b => b.#entries),
    );
    map.compact();
    return map;
  }
}<|MERGE_RESOLUTION|>--- conflicted
+++ resolved
@@ -12,12 +12,8 @@
   constructor(public source: SrcWithPath) {}
 
   /** append a string fragment to the destination string */
-<<<<<<< HEAD
   // TODO allow for src file name not just string (e.g. SrcModule)
   add(fragment: string, srcSpan: Span): void {
-=======
-  add(fragment: string, srcStart: number, srcEnd: number): void {
->>>>>>> a915eff8
     // dlog({fragment})
     const destStart = this.#destLength;
     this.#destLength += fragment.length;
