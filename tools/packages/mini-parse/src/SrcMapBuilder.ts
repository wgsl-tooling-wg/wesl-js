<<<<<<< HEAD
import { Span } from "./Span.js";
import { SrcMap, SrcMapEntry } from "./SrcMap.js";
=======
import { SrcMap, SrcMapEntry, SrcWithPath } from "./SrcMap.js";
>>>>>>> ba0b97c9

// TODO untested

/**
 * Incrementally append to a string, tracking source references
 *
 * TODO: Offer a tree-like API, where I can pass in a large span, and then a bunch of child spans.
 * Like a large span that covers a whole attribute, and then smaller spans that only cover the attribute parameters.
 */
export class SrcMapBuilder {
  #fragments: string[] = [];
  #destLength = 0;
  #entries: SrcMapEntry[] = [];

  constructor(public source: SrcWithPath) {}

  /** append a string fragment to the destination string */
  // TODO allow for src file name not just string (e.g. SrcModule)
  add(fragment: string, srcSpan: Span): void {
    // dlog({fragment})
    const destStart = this.#destLength;
    this.#destLength += fragment.length;
    const destEnd = this.#destLength;

    this.#fragments.push(fragment);
    this.#entries.push({
      src: this.source,
      srcSpan,
      destSpan: [destStart, destEnd],
    });
  }

  addSynthetic(fragment: string, syntheticSource: string, srcSpan: Span): void {
    // dlog({fragment})
    const destStart = this.#destLength;
    this.#destLength += fragment.length;
    const destEnd = this.#destLength;

    this.#fragments.push(fragment);
    this.#entries.push({
<<<<<<< HEAD
      src: syntheticSource,
      srcSpan,
      destSpan: [destStart, destEnd],
=======
      src: { text: syntheticSource },
      srcStart,
      srcEnd,
      destStart,
      destEnd,
>>>>>>> ba0b97c9
    });
  }

  /** append a synthetic newline, mapped to previous source location */
  addNl(): void {
    const lastEntry = this.#entries.at(-1) ?? { srcSpan: [0, 0] as const };
    const { srcSpan } = lastEntry;
    this.add("\n", srcSpan);
  }

  /** copy a string fragment from the src to the destination string */
<<<<<<< HEAD
  addCopy(srcSpan: Span): void {
    const fragment = this.source.slice(srcSpan[0], srcSpan[1]);
    this.add(fragment, srcSpan);
=======
  addCopy(srcStart: number, srcEnd: number): void {
    const fragment = this.source.text.slice(srcStart, srcEnd);
    this.add(fragment, srcStart, srcEnd);
>>>>>>> ba0b97c9
  }

  /** return a SrcMap */
  static build(builders: SrcMapBuilder[]): SrcMap {
    const map = new SrcMap(
      { text: builders.map(b => b.#fragments.join("")).join("") },
      builders.flatMap(b => b.#entries),
    );
    map.compact();
    return map;
  }
}<|MERGE_RESOLUTION|>--- conflicted
+++ resolved
@@ -1,9 +1,5 @@
-<<<<<<< HEAD
 import { Span } from "./Span.js";
-import { SrcMap, SrcMapEntry } from "./SrcMap.js";
-=======
 import { SrcMap, SrcMapEntry, SrcWithPath } from "./SrcMap.js";
->>>>>>> ba0b97c9
 
 // TODO untested
 
@@ -44,17 +40,9 @@
 
     this.#fragments.push(fragment);
     this.#entries.push({
-<<<<<<< HEAD
-      src: syntheticSource,
+      src: { text: syntheticSource },
       srcSpan,
       destSpan: [destStart, destEnd],
-=======
-      src: { text: syntheticSource },
-      srcStart,
-      srcEnd,
-      destStart,
-      destEnd,
->>>>>>> ba0b97c9
     });
   }
 
@@ -66,15 +54,9 @@
   }
 
   /** copy a string fragment from the src to the destination string */
-<<<<<<< HEAD
   addCopy(srcSpan: Span): void {
-    const fragment = this.source.slice(srcSpan[0], srcSpan[1]);
+    const fragment = this.source.text.slice(srcSpan[0], srcSpan[1]);
     this.add(fragment, srcSpan);
-=======
-  addCopy(srcStart: number, srcEnd: number): void {
-    const fragment = this.source.text.slice(srcStart, srcEnd);
-    this.add(fragment, srcStart, srcEnd);
->>>>>>> ba0b97c9
   }
 
   /** return a SrcMap */
