<<<<<<< HEAD
import { AppState, ParserInit, Span, SrcMap } from "mini-parse";
=======
import { AppState, ParseError, ParserInit, SrcMap } from "mini-parse";
>>>>>>> 71da793c
import {
  ConstAssertElem,
  ImportStatement,
  ModuleElem,
} from "./AbstractElems.ts";
import { FlatImport, flattenTreeImport } from "./FlattenTreeImport.ts";
import { weslRoot } from "./parse/WeslGrammar.ts";
import { WeslStream } from "./parse/WeslStream.ts";
import { emptyScope, Scope, SrcModule } from "./Scope.ts";
import { errorHighlight, offsetToLineNumber } from "./Util.ts";
import { OpenElem } from "./WESLCollect.ts";
import { throwClickableError } from "./WeslDevice.ts";

/** result of a parse for one wesl module (e.g. one .wesl file)
 *
 * The parser constructs the AST constructed into three sections
 * for convenient access by the binding stage.
 *  - import statements
 *  - language elements (fn, struct, etc)
 *  - scopes
 *
 */
export interface WeslAST {
  /** source text for this module */
  srcModule: SrcModule;

  /** root module element */
  moduleElem: ModuleElem;

  /** root scope for this module */
  rootScope: Scope;

  /** imports found in this module */
  imports: ImportStatement[];

  /** module level const_assert statements */
  moduleAsserts?: ConstAssertElem[];
}

/** an extended version of the AST */
export interface BindingAST extends WeslAST {
  /* a flattened version of the import statements constructed on demand from import trees, and cached here */
  _flatImports?: FlatImport[];
}

/** stable and unstable state used during parsing */
export interface WeslParseState
  extends AppState<WeslParseContext, StableState> {
  context: WeslParseContext;
  stable: StableState;
}

/** stable values used or accumulated during parsing */
export type StableState = WeslAST;

/** unstable values used during parse collection */
export interface WeslParseContext {
  scope: Scope; // current scope (points somewhere in rootScope)
  openElems: OpenElem[]; // elems that are collecting their contents
}

/**
 * An error when parsing WESL fails. Designed to be human-readable.
 */
export class WeslParseError extends Error {
  span: Span;
  src: SrcModule;
  constructor(opts: { cause: ParseError; src: SrcModule }) {
    const source = opts.src.src;
    const [lineNum, linePos] = offsetToLineNumber(opts.cause.span[0], source);
    let message = `${opts.src.debugFilePath}:${lineNum}:${linePos}`;
    message += ` error: ${opts.cause.message}\n`;
    message += errorHighlight(source, opts.cause.span).join("\n");
    super(message, {
      cause: opts.cause,
    });
    this.span = opts.cause.span;
    this.src = opts.src;
  }
}

/** Parse a WESL file. Throws on error. */
export function parseSrcModule(srcModule: SrcModule, srcMap?: SrcMap): WeslAST {
  const stream = new WeslStream(srcModule.src);

  const appState = blankWeslParseState(srcModule);

  const init: ParserInit = { stream, appState };
  try {
    const parseResult = weslRoot.parse(init);
    if (parseResult === null) {
      throw new Error("parseWESL failed");
    }
  } catch (e) {
    if (e instanceof ParseError) {
      const [lineNumber, lineColumn] = offsetToLineNumber(
        e.span[0],
        srcModule.src,
      );
      const error = new WeslParseError({ cause: e, src: srcModule });
      throwClickableError({
        url: srcModule.debugFilePath,
        text: srcModule.src,
        error,
        lineNumber,
        lineColumn,
        length: e.span[1] - e.span[0],
      });
    } else {
      throw e;
    }
  }

  return appState.stable as WeslAST;
}

export function parseWESL(src: string, srcMap?: SrcMap): WeslAST {
  const srcModule: SrcModule = {
    modulePath: "package::test", // TODO this ought not be used outside of tests
    debugFilePath: "./test.wesl",
    src,
  };

  return parseSrcModule(srcModule, srcMap);
}

export function blankWeslParseState(srcModule: SrcModule): WeslParseState {
  const rootScope = emptyScope(null);
  const moduleElem = null as any; // we'll fill this in later
  return {
    context: { scope: rootScope, openElems: [] },
    stable: { srcModule, imports: [], rootScope, moduleElem },
  };
}

export function syntheticWeslParseState(): WeslParseState {
  const srcModule: SrcModule = {
    modulePath: "package::test",
    debugFilePath: "./test.wesl",
    src: "",
  };

  return blankWeslParseState(srcModule);
}

/** @return a flattened form of the import tree for convenience in binding idents. */
export function flatImports(ast: BindingAST): FlatImport[] {
  if (ast._flatImports) return ast._flatImports;

  const flat = ast.imports.flatMap(flattenTreeImport);
  ast._flatImports = flat;
  return flat;
}<|MERGE_RESOLUTION|>--- conflicted
+++ resolved
@@ -1,8 +1,4 @@
-<<<<<<< HEAD
-import { AppState, ParserInit, Span, SrcMap } from "mini-parse";
-=======
-import { AppState, ParseError, ParserInit, SrcMap } from "mini-parse";
->>>>>>> 71da793c
+import { AppState, ParseError, ParserInit, Span, SrcMap } from "mini-parse";
 import {
   ConstAssertElem,
   ImportStatement,
