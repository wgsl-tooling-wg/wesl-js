--- conflicted
+++ resolved
@@ -1,9 +1,5 @@
-<<<<<<< HEAD
 import { FunctionParam, GlobalDeclarationElem } from "./AbstractElems.ts";
-=======
-import { DeclarationElem, IfAttribute, RefIdentElem } from "./AbstractElems.ts";
 import { WeslAST } from "./ParseWESL.ts";
->>>>>>> b85935af
 
 export interface SrcModule {
   /** module path "rand_pkg::sub::foo", or "package::main" */
@@ -20,18 +16,14 @@
 
 export interface RefIdent {
   kind: "ref";
-<<<<<<< HEAD
-  originalName: string;
+
+  // LATER these fields are set during binding, not parsing. Make a naming scheme _refersTo or a separate interface (BindingRefIdent) to make that clear
   /** import or decl ident in scope to which this ident refers. undefined before binding */
   refersTo?: DeclIdent;
   /** true if this is a standard wgsl identifier (like sin, or u32) */
   std?: true;
-=======
 
-  // LATER these fields are set during binding, not parsing. Make a naming scheme _refersTo or a separate interface (BindingRefIdent) to make that clear
-  refersTo?: Ident; // import or decl ident in scope to which this ident refers. undefined before binding
-  std?: true; // true if this is a standard wgsl identifier (like sin, or u32)
-
+  originalName: string;
   // TODO consider tracking the current ast in BindIdents so that this field is unnecessary
   ast: WeslAST; // AST from module that contains this ident (to find imports during decl binding)
 
@@ -39,12 +31,10 @@
   scope: Scope; // scope containing this reference (bind to decls starting from this scope)
 
   refIdentElem: RefIdentElem; // for error reporting and mangling
->>>>>>> b85935af
 }
 
 export interface DeclIdent {
   kind: "decl";
-<<<<<<< HEAD
   originalName: string;
   /** name in the output code */
   mangledName?: string;
@@ -52,12 +42,7 @@
   declElem: GlobalDeclarationElem | FunctionParam;
   /** To figure out which module this declaration is from. */
   srcModule: SrcModule;
-=======
-  mangledName?: string; // name in the output code
-  declElem?: DeclarationElem; // link to AST so that we can traverse scopes and know what elems to emit // TODO make separate GlobalDecl kind with this required
   scope: Scope; // scope for the references within this declaration
-  srcModule: SrcModule; // To figure out which module this declaration is from.
->>>>>>> b85935af
 }
 
 /** tree of ident references, organized by lexical scope. */
@@ -66,12 +51,7 @@
   id: number;
 
   /** idents found in lexical order in this scope */
-<<<<<<< HEAD
   idents: (RefIdent | DeclIdent)[];
-=======
-  idents: Ident[];
-
->>>>>>> b85935af
   /** null for root scope in a module */
   parent: Scope | null;
 
