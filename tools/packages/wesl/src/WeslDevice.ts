--- conflicted
+++ resolved
@@ -1,9 +1,5 @@
-<<<<<<< HEAD
 import { ExtendedGPUValidationError } from "./LinkedWesl.ts";
-=======
-import { ExtendedGPUValidationError } from "./LinkedWesl";
 import { encodeVlq } from "./vlq/vlq";
->>>>>>> 82de7689
 
 /**
  * We want the WebGPU compilation errors to point at WESL code.
