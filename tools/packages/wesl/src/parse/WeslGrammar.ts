--- conflicted
+++ resolved
@@ -63,7 +63,6 @@
   PostfixStatement,
   ReturnStatement,
   StandardAttribute,
-<<<<<<< HEAD
   Statement,
   StructElem,
   StructMemberElem,
@@ -77,40 +76,6 @@
 } from "./WeslElems.ts";
 import { import_statement } from "./ImportGrammar.ts";
 import { name, WeslParser, symbol } from "./BaseGrammar.ts";
-=======
-  TranslateTimeExpressionElem,
-  TranslateTimeFeature,
-  UnaryExpression,
-  UnaryOperator,
-  UnknownExpressionElem,
-} from "../AbstractElems.ts";
-import {
-  aliasCollect,
-  assertCollect,
-  collectAttribute,
-  collectFnParam,
-  collectModule,
-  collectStruct,
-  collectStructMember,
-  collectVarLike,
-  declCollect,
-  directiveCollect,
-  expressionCollect,
-  fnCollect,
-  globalAssertCollect,
-  globalDeclCollect,
-  nameCollect,
-  partialScopeCollect,
-  refIdent,
-  scopeCollect,
-  specialAttribute,
-  statementCollect,
-  switchClauseCollect,
-  typedDecl,
-} from "../WESLCollect.ts";
-import { weslImports } from "./ImportGrammar.ts";
-import { qualified_ident, word } from "./WeslBaseGrammar.ts";
->>>>>>> 82de7689
 import {
   argument_expression_list,
   attribute_if_expression,
@@ -129,10 +94,7 @@
 import { ExpressionElem, TemplatedIdentElem } from "./ExpressionElem.ts";
 import { ImportElem } from "./ImportElems.ts";
 
-const diagnostic_rule_name = seq(
-  name,
-  opt(preceded(".", req(name, "invalid diagnostic rule name, expected name"))),
-);
+const diagnostic_rule_name = seq(name, opt(preceded(".", req(name))));
 const diagnostic_control = delimited(
   "(",
   req(
@@ -153,7 +115,6 @@
 /** list of words that aren't identifiers (e.g. for @interpolate) */
 const name_list = withSep(",", name, { requireOne: true });
 
-<<<<<<< HEAD
 const attribute: WeslParser<AttributeElem> = preceded(
   "@",
   or(
@@ -173,34 +134,6 @@
     ),
     preceded(
       weslExtension("if"),
-=======
-// LATER Add proper error reporting here. e.g. @3 should throw an error pointing at the 3
-// Currently it's not possible, since we neither accumulate the necessary context,
-// nor can we add a `req` parser, since this here relies on backtracking
-// prettier-ignore
-const special_attribute = tagScope(
-  preceded("@", 
-    or(
-      // These attributes have no arguments
-      or("compute", "const", "fragment", "invariant", "must_use", "vertex")
-                                        .map(name => makeStandardAttribute([name, []])),
-
-      // These attributes have arguments, but the argument doesn't have any identifiers
-      preceded("interpolate", req(delimited("(", name_list, ")"), "invalid @interpolate, expected '('"))
-                                        .map(makeInterpolateAttribute),
-      preceded("builtin", req(delimited("(", name, ")"), "invalid @builtin, expected '('"))
-                                        .map(makeBuiltinAttribute),
-      preceded("diagnostic", req(diagnostic_control, "invalid @diagnostic, expected '('"))
-                                        .map(makeDiagnosticAttribute),
-    )                                     .ptag("attr_variant")  
-  )                                       .collect(specialAttribute)
-);
-
-// prettier-ignore
-const if_attribute = tagScope(
-  preceded(seq("@", weslExtension("if")),
-    span(
->>>>>>> 82de7689
       delimited(
         "(",
         fn(() => attribute_if_expression),
@@ -219,7 +152,6 @@
         "location",
         "size",
       ),
-<<<<<<< HEAD
       req(() => attribute_argument_list),
     ).map(makeStandardAttribute),
     // Everything else is also a normal attribute, it might have an expression list
@@ -229,47 +161,9 @@
     ).map(makeStandardAttribute),
   ),
 ).mapSpanned(makeAttributeElem);
-=======
-    )                               .map(makeTranslateTimeExpressionElem),
-  )                                 .map(makeIfAttribute)
-                                      .ptag("attr_variant")
-                                      .collect(specialAttribute)
-);
-
-// prettier-ignore
-const normal_attribute = tagScope(
-  preceded("@",
-    or(
-      // These are normal attributes, with required arguments
-      seq(
-        or(
-          "workgroup_size",
-          "align",
-          "binding",
-          "blend_src",
-          "group",
-          "id",
-          "location",
-          "size",
-        )                        .ptag("name"),
-        req(() => attribute_argument_list, "invalid attribute, expected '('"),
-      ),
-
-      // Everything else is also a normal attribute, optional expression list
-      seq(
-        // we don't want this to interfere with if_attribute, 
-        // but not("if") isn't necessary for now, since 'if' is a keyword, not a word
-        word                     .ptag("name"),
-        opt(() => attribute_argument_list),
-      ),
-    ),
-  )                              .collect(collectAttribute),
-);
->>>>>>> 82de7689
 
 const attribute_argument_list = delimited(
   "(",
-<<<<<<< HEAD
   withSep(",", expression),
   req(")"),
 );
@@ -280,47 +174,6 @@
   kind: "discard-expression",
   span: v.span,
 }));
-=======
-  withSep(
-    ",",
-    span(fn(() => expression))     .collect(expressionCollect, "attrParam"), // LATER These unknown expressions have decls inside of them, that's why they're tough to replace!
-  ),
-  req(")", "invalid attribute arguments, expected ')'"),
-);
-
-// separate statements with if from statements
-
-// prettier-ignore
-const attribute_no_if = or(
-  special_attribute, 
-  normal_attribute
-)                                   .ctag("attribute");
-
-// prettier-ignore
-const attribute_incl_if = or(
-  if_attribute,
-  special_attribute,
-  normal_attribute,
-)                                   .ctag("attribute");
-
-const opt_attributes = repeat(attribute_incl_if);
-
-const opt_attributes_no_if = repeat(attribute_no_if);
-
-// prettier-ignore
-const globalTypeNameDecl = 
-  req(
-    word                            .collect(globalDeclCollect, "type_name"),
-    "invalid type name, expected a name"
-  );
-
-// prettier-ignore
-const fnNameDecl = 
-  req(
-    word                            .collect(globalDeclCollect, "fn_name"),
-    "missing fn name",
-  );
->>>>>>> 82de7689
 
 const variable_updating_statement: WeslParser<
   AssignmentStatement | PostfixStatement
@@ -343,7 +196,6 @@
   ),
 );
 
-<<<<<<< HEAD
 const struct_member = seqObj({
   attributes: opt_attributes,
   name: name,
@@ -358,41 +210,6 @@
     delimited(req("{"), withSepPlus(",", struct_member), req("}")),
   ),
 ).mapSpanned(makeStruct);
-=======
-const req_optionally_typed_ident = req(optionally_typed_ident, "invalid ident");
-
-// prettier-ignore
-const global_ident = tagScope(
-  req(
-    seq(
-      word                            .collect(globalDeclCollect, "decl_elem"),
-      opt(seq(":", type_specifier)),
-    )                                 .collect(typedDecl)
-  )
-)                                     .ctag("var_name");
-
-// prettier-ignore
-const struct_member = tagScope(
-  seq(
-    opt_attributes,
-    word                              .collect(nameCollect, "nameElem"),
-    req(":", "invalid struct member, expected ':'"),
-    req(type_specifier, "invalid struct member, expected type specifier"),
-  )                                   .collect(collectStructMember)
-)                                     .ctag("members");
-
-// prettier-ignore
-const struct_decl = seq(
-  weslExtension(opt_attributes)       .collect((cc) => cc.tags.attribute, "attributes"),
-  "struct",
-  req(globalTypeNameDecl, "invalid struct, expected name"),
-  seq(
-    req("{", "invalid struct, expected '{'"),
-    withSepPlus(",", struct_member),
-    req("}", "invalid struct, expected '}'"),
-  )                                   .collect(scopeCollect, "struct_scope"),
-)                                     .collect(collectStruct);
->>>>>>> 82de7689
 
 /** Also covers func_call_statement.post.ident */
 const fn_call: WeslParser<FunctionCallStatement> = seq(
@@ -423,42 +240,11 @@
   }),
 );
 
-<<<<<<< HEAD
 const compound_statement: WeslParser<CompoundStatement> = delimited(
   text("{"),
   fn(() => statements),
   req("}"),
 ).mapSpanned(makeCompoundStatement);
-=======
-// prettier-ignore
-const fnParam = tagScope(
-  seq(
-    opt_attributes                    .collect((cc) => cc.tags.attribute, "attributes"),
-    word                              .collect(declCollect, "decl_elem"),
-    opt(seq(":", req(type_specifier, "invalid fn parameter, expected type specifier")))
-                                      .collect(typedDecl, "param_name"),
-  )                                   .collect(collectFnParam),
-)                                     .ctag("fn_param");
-
-const fnParamList = seq("(", withSep(",", fnParam), ")");
-
-// prettier-ignore
-const local_variable_decl = seq(
-  "var",
-  () => opt_template_list,
-  req_optionally_typed_ident,
-  opt(seq("=", () => expression)),    // no decl_scope, but I think that's ok
-)                                     .collect(collectVarLike("var"));
-
-// prettier-ignore
-const global_variable_decl = seq(
-  "var",
-  () => opt_template_list,
-  global_ident, 
-                                      // TODO shouldn't decl_scope include the ident type?
-  opt(seq("=", () => expression       .collect(scopeCollect, "decl_scope"))),
-);
->>>>>>> 82de7689
 
 const for_init: WeslParser<ForInitStatement> = or(
   fn_call,
@@ -474,34 +260,12 @@
 const for_statement = preceded(
   "for",
   seq(
-<<<<<<< HEAD
     delimited(
       "(",
       seq(
         terminated(opt(for_init), req(";")),
         terminated(opt(expression), req(";")),
         opt(for_update),
-=======
-    attribute_if_unary_expression,
-    or(
-      repeatPlus(
-        seq(
-          token("symbol", "||").map(makeBinaryOperator),
-          req(
-            attribute_if_unary_expression,
-            "invalid expression, expected expression",
-          ),
-        ),
-      ),
-      repeatPlus(
-        seq(
-          token("symbol", "&&").map(makeBinaryOperator),
-          req(
-            attribute_if_unary_expression,
-            "invalid expression, expected expression",
-          ),
-        ),
->>>>>>> 82de7689
       ),
       req(")"),
     ),
@@ -509,7 +273,6 @@
   ),
 ).mapSpanned(makeForStatement);
 
-<<<<<<< HEAD
 const if_statement: WeslParser<IfStatement> = preceded(
   token("keyword", "if"),
   req(
@@ -561,120 +324,10 @@
     preceded(
       "case",
       separated_pair(
-=======
-const unscoped_compound_statement = seq(
-  opt_attributes,
-  text("{"),
-  repeat(() => statement),
-  req("}", "invalid block, expected }"),
-).collect(statementCollect);
-
-// prettier-ignore
-const compound_statement = tagScope(
-  seq(
-    opt_attributes,
-    seq(
-      text("{"),
-      repeat(() => statement),
-      req("}", "invalid block, expected '}'"),
-    )                                 .collect(scopeCollect),
-  )                                   .collect(statementCollect)
-);
-
-const for_init = seq(
-  opt_attributes,
-  or(
-    fn_call,
-    () => variable_or_value_statement,
-    () => variable_updating_statement,
-  ),
-);
-
-const for_update = seq(
-  opt_attributes,
-  or(fn_call, () => variable_updating_statement),
-);
-
-// prettier-ignore
-const for_statement = seq( // LATER consider allowing @if on for_init, expression and for_update
-  "for",
-  seq(
-    req("(", "invalid for loop, expected '('"),
-    opt(for_init),
-    req(";", "invalid for loop, expected ';'"),
-    opt(expression),
-    req(";", "invalid for loop, expected ';'"),
-    opt(for_update),
-    req(")", "invalid for loop, expected ')'"),
-    unscoped_compound_statement,
-  )                                 .collect(scopeCollect),
-);
-
-const if_statement = seq(
-  "if",
-  req(seq(expression, compound_statement), "invalid if statement"),
-  repeat(
-    seq(
-      "else",
-      "if",
-      req(seq(expression, compound_statement), "invalid else if branch"),
-    ),
-  ),
-  opt(
-    seq("else", req(compound_statement, "invalid else branch, expected '{'")),
-  ),
-);
-
-// prettier-ignore
-const loop_statement = seq(
-  "loop",
-  opt_attributes_no_if,
-  req(
-    seq(
-      "{",
-      repeat(() => statement),
-      opt(
-                                      tagScope(
-          seq(
-            opt_attributes,
-            "continuing",
-            opt_attributes_no_if,
-            "{",
-            repeat(() => statement),
-                                        tagScope(
-              opt(
-                seq(
-                  opt_attributes, 
-                  seq("break", "if", expression, ";")
-                )                         .collect(statementCollect) 
-              )
-            ),
-            "}",
-          )                             .collect(statementCollect)
-                                        .collect(scopeCollect)
-        ),
-      ),
-      "}",
-    ),
-    "invalid loop statement"
-  ),
-)                                     .collect(scopeCollect);
-
-const case_selector = or("default", expression);
-
-// prettier-ignore
-const switch_clause =                   tagScope(
-  seq(
-    opt_attributes,
-    or(
-      seq(
-        "case",
->>>>>>> 82de7689
         withSep(",", case_selector, { requireOne: true }),
         opt(":"),
         compound_statement,
       ),
-<<<<<<< HEAD
     ).mapSpanned(makeSwitchClause),
     separated_pair(
       token("keyword", "default").map(makeDefaultCaseSelector),
@@ -683,55 +336,15 @@
     ).mapSpanned(makeDefaultClause),
   ),
 ).map(attachAttributes);
-=======
-      seq("default", opt(":"), compound_statement),
-    ).                                    collect(switchClauseCollect),
-  )
-);
-const switch_body = seq(opt_attributes, "{", repeatPlus(switch_clause), "}");
-const switch_statement = seq("switch", expression, switch_body);
-
-const while_statement = seq("while", expression, compound_statement);
-
-const regular_statement = or(
-  for_statement,
-  if_statement,
-  loop_statement,
-  switch_statement,
-  while_statement,
-  seq("break", ";"), // ambiguous with break if
-  seq("continue", req(";", "invalid statement, expected ';'")),
-  seq(";"), // LATER this one cannot have attributes in front of it
-  () => const_assert,
-  seq("discard", req(";", "invalid statement, expected ';'")),
-  seq("return", opt(expression), req(";", "invalid statement, expected ';'")),
-  seq(fn_call, req(";", "invalid statement, expected ';'")),
-  seq(
-    () => variable_or_value_statement,
-    req(";", "invalid statement, expected ';'"),
-  ),
-  seq(
-    () => variable_updating_statement,
-    req(";", "invalid statement, expected ';'"),
-  ),
-);
->>>>>>> 82de7689
 
 const switch_statement: WeslParser<SwitchStatement> = preceded(
   "switch",
   seq(
-<<<<<<< HEAD
     expression,
     opt_attributes,
     delimited("{", repeatPlus(switch_clause), "}"),
   ),
 ).mapSpanned(makeSwitchStatement);
-=======
-    opt_attributes, 
-    regular_statement
-  )                                .collect(statementCollect)
-                                   .collect(partialScopeCollect));
->>>>>>> 82de7689
 
 const while_statement: WeslParser<WhileStatement> = preceded(
   "while",
@@ -744,7 +357,6 @@
 const continue_statement = token("keyword", "continue").map(
   (v): ContinueStatement => ({ kind: "continue-statement", span: v.span }),
 );
-<<<<<<< HEAD
 const discard_statement = token("keyword", "discard").map(
   (v): DiscardStatement => ({ kind: "discard-statement", span: v.span }),
 );
@@ -757,22 +369,6 @@
     expression: expression ?? undefined,
     span,
   }),
-=======
-
-// prettier-ignore
-const variable_or_value_statement = tagScope( // LATER consider collecting these as var elems and scopes
-  or(
-    // Also covers the = expression case
-    local_variable_decl,
-    seq("const", req_optionally_typed_ident, req("=", "invalid const declaration, expected '='"), expression),
-    seq(
-      "let", 
-      req_optionally_typed_ident,
-      req("=", "invalid let declaration, expected '='"),
-      expression
-    )
-  )
->>>>>>> 82de7689
 );
 
 const statement: WeslParser<
@@ -828,7 +424,6 @@
 
 const function_decl: WeslParser<FunctionDeclarationElem> = preceded(
   text("fn"),
-<<<<<<< HEAD
   seq(
     req(decl_ident),
     req(function_param_list),
@@ -848,65 +443,6 @@
   }),
   req(";"),
 );
-=======
-  req(fnNameDecl, "invalid fn, expected function name"),
-  seq(
-    req(fnParamList, "invalid fn, expected function parameters")
-                                      .collect(scopeCollect, "header_scope"),
-    opt(seq(
-      "->", 
-      opt_attributes                  .collect((cc) => cc.tags.attribute, "return_attributes"),
-      type_specifier                  .ctag("return_type")
-                                      .collect(scopeCollect, "return_scope")
-    )),
-    req(
-      unscoped_compound_statement, 
-      "invalid fn, expected function body"
-    )                                 .ctag("body_statement")  
-                                      .collect(scopeCollect, "body_scope"),
-  )                                   
-)                                     .collect(partialScopeCollect, "fn_partial_scope")
-                                      .collect(fnCollect);
-
-// prettier-ignore
-const global_value_decl = or(
-  seq(
-    opt_attributes,
-    "override",
-    global_ident,
-    seq(opt(seq("=", expression       .collect(scopeCollect, "decl_scope")))), // TODO partial scopes for decl_scopes?
-    ";",
-  )                                   .collect(collectVarLike("override")),
-  seq(
-    opt_attributes,
-    "const",
-    global_ident,
-    "=",
-    seq(expression)                   .collect(scopeCollect, "decl_scope"),
-    ";",
-  )                                   .collect(collectVarLike("const")),
-);
-
-// prettier-ignore
-const global_alias = seq(
-  weslExtension(opt_attributes)                        .collect((cc) => cc.tags.attribute, "attributes"),
-  "alias",
-  req(word, "invalid alias, expected name")            .collect(globalDeclCollect, "alias_name"),
-  req("=", "invalid alias, expected '='"),
-  req(type_specifier, "invalid alias, expected type")  .collect(scopeCollect, "alias_scope"),
-  req(";", "invalid alias, expected ';'"),
-)                                                      .collect(aliasCollect);
-
-// prettier-ignore
-const const_assert =                 tagScope(
-  seq(
-    opt_attributes,
-    "const_assert", 
-    req(expression, "invalid const_assert, expected expression"), 
-    req(";", "invalid statement, expected ';'")
-  )                                   .collect(assertCollect)
-)                                       .ctag("const_assert");
->>>>>>> 82de7689
 
 const global_directive = terminated(
   seq(
@@ -936,11 +472,7 @@
       ";",
     ),
     global_alias,
-<<<<<<< HEAD
     terminated(const_assert, ";"),
-=======
-    const_assert                    .collect(globalAssertCollect),
->>>>>>> 82de7689
     struct_decl,
   ),
 ).map(attachAttributes<GlobalDeclarationElem>);
@@ -952,7 +484,6 @@
 );
 
 export const weslRoot = seq(
-<<<<<<< HEAD
   weslExtension(repeat(import_statement)),
   repeat(global_directive),
   global_decls,
@@ -1022,13 +553,6 @@
     declarations,
   };
 }
-=======
-    weslExtension(weslImports),
-    repeat(global_directive),
-    repeat(global_decl),
-    req(eof(), "invalid WESL, expected EOF"),
-  )                                 .collect(collectModule, "collectModule");
->>>>>>> 82de7689
 
 function makeDiagnosticDirective([severity, rule]: readonly [
   NameElem,
@@ -1412,14 +936,8 @@
     attribute,
     attribute_argument_list,
     opt_attributes,
-<<<<<<< HEAD
     lhs_discard,
     variable_updating_statement,
-=======
-    globalTypeNameDecl,
-    fnNameDecl,
-    optionally_typed_ident,
->>>>>>> 82de7689
     struct_member,
     struct_decl,
     fn_call,
