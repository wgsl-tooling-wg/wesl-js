import {
  delimited,
  eof,
  fn,
  opt,
  or,
  Parser,
  preceded,
  repeat,
  repeatPlus,
  req,
  separated_pair,
  seq,
  Span,
  span,
  Stream,
  tagScope,
  terminated,
  text,
  token,
  tokenKind,
  tokenOf,
  tracing,
  withSep,
  withSepPlus,
  yes,
} from "mini-parse";
import {
  BinaryExpression,
  BinaryOperator,
  BuiltinAttribute,
  DiagnosticAttribute,
  DiagnosticDirective,
  EnableDirective,
  ExpressionElem,
  IfAttribute,
  InterpolateAttribute,
  Literal,
  NameElem,
  ParenthesizedExpression,
  RequiresDirective,
  StandardAttribute,
  TranslateTimeExpressionElem,
  TranslateTimeFeature,
  UnaryExpression,
  UnaryOperator,
  UnknownExpressionElem,
} from "../AbstractElems.ts";
import {
  aliasCollect,
  assertCollect,
  collectAttribute,
  collectFnParam,
  collectModule,
  collectStruct,
  collectStructMember,
  collectVarLike,
  declCollect,
  directiveCollect,
  expressionCollect,
  fnCollect,
  globalAssertCollect,
  globalDeclCollect,
  nameCollect,
  partialScopeCollect,
  refIdent,
  scopeCollect,
  specialAttribute,
  statementCollect,
  switchClauseCollect,
  typedDecl,
} from "../WESLCollect.ts";
import { weslImports } from "./ImportGrammar.ts";
import { qualified_ident, word } from "./WeslBaseGrammar.ts";
import {
  argument_expression_list,
  component_or_swizzle,
  expression,
  opt_template_list,
  simple_component_reference,
  type_specifier,
} from "./WeslExpression.ts";
import { weslExtension, WeslToken } from "./WeslStream.ts";

const name = tokenKind("word").map(makeName);

const diagnostic_rule_name = seq(
  name,
  opt(preceded(".", req(name, "invalid diagnostic rule name, expected name"))),
);
const diagnostic_control = delimited(
  "(",
  req(
    separated_pair(name, ",", diagnostic_rule_name),
    "invalid diagnostic control, expected rule name",
  ),
  seq(opt(","), req(")", "invalid diagnostic control, expected ')'")),
);

/** list of words that aren't identifiers (e.g. for @interpolate) */
const name_list = withSep(",", name, { requireOne: true });

// LATER Add proper error reporting here. e.g. @3 should throw an error pointing at the 3
// Currently it's not possible, since we neither accumulate the necessary context,
// nor can we add a `req` parser, since this here relies on backtracking
// prettier-ignore
const special_attribute = tagScope(
  preceded("@", 
    or(
      // These attributes have no arguments
      or("compute", "const", "fragment", "invariant", "must_use", "vertex")
                                        .map(name => makeStandardAttribute([name, []])),

      // These attributes have arguments, but the argument doesn't have any identifiers
      preceded("interpolate", req(delimited("(", name_list, ")"), "invalid @interpolate, expected '('"))
                                        .map(makeInterpolateAttribute),
      preceded("builtin", req(delimited("(", name, ")"), "invalid @builtin, expected '('"))
                                        .map(makeBuiltinAttribute),
      preceded("diagnostic", req(diagnostic_control, "invalid @diagnostic, expected '('"))
                                        .map(makeDiagnosticAttribute),
    )                                     .ptag("attr_variant")  
  )                                       .collect(specialAttribute)
);

// prettier-ignore
const if_attribute = tagScope(
  preceded(seq("@", weslExtension("if")),
    span(
      delimited(
        "(",
        fn(() => attribute_if_expression),
        seq(opt(","), ")"),
      ),
    )                               .map(makeTranslateTimeExpressionElem),
  )                                 .map(makeIfAttribute)
                                      .ptag("attr_variant")
                                      .collect(specialAttribute)
);

// prettier-ignore
const normal_attribute = tagScope(
  preceded("@",
    or(
      // These are normal attributes, with required arguments
      seq(
        or(
          "workgroup_size",
          "align",
          "binding",
          "blend_src",
          "group",
          "id",
          "location",
          "size",
        )                        .ptag("name"),
        req(() => attribute_argument_list, "invalid attribute, expected '('"),
      ),

      // Everything else is also a normal attribute, optional expression list
      seq(
        // we don't want this to interfere with if_attribute, 
        // but not("if") isn't necessary for now, since 'if' is a keyword, not a word
        word                     .ptag("name"),
        opt(() => attribute_argument_list),
      ),
    ),
  )                              .collect(collectAttribute),
);

// prettier-ignore
const attribute_argument_list = delimited(
  "(",
  withSep(
    ",",
    span(fn(() => expression))     .collect(expressionCollect, "attrParam"), // LATER These unknown expressions have decls inside of them, that's why they're tough to replace!
  ),
  req(")", "invalid attribute arguments, expected ')'"),
);

// separate statements with if from statements

// prettier-ignore
const attribute_no_if = or(
  special_attribute, 
  normal_attribute
)                                   .ctag("attribute");

// prettier-ignore
const attribute_incl_if = or(
  if_attribute,
  special_attribute,
  normal_attribute,
)                                   .ctag("attribute");

const opt_attributes = repeat(attribute_incl_if);

const opt_attributes_no_if = repeat(attribute_no_if);

// prettier-ignore
const globalTypeNameDecl = 
  req(
<<<<<<< HEAD
    word                            .collect(declCollect, "type_name"),
    "invalid type name, expected a name"
=======
    word                            .collect(globalDeclCollect, "type_name")
>>>>>>> e638b955
  );

// prettier-ignore
const fnNameDecl = 
  req(
    word                            .collect(globalDeclCollect, "fn_name"),
    "missing fn name",
  );

// prettier-ignore
const optionally_typed_ident = tagScope(
  seq(
    word                              .collect(declCollect, "decl_elem"),
    opt(seq(":", type_specifier)),
  )                                   .collect(typedDecl)
)                                     .ctag("var_name");

const req_optionally_typed_ident = req(optionally_typed_ident, "invalid ident");

// prettier-ignore
const global_ident = tagScope(
  req(
    seq(
      word                            .collect(globalDeclCollect, "decl_elem"),
      opt(seq(":", type_specifier)),
    )                                 .collect(typedDecl)
  )
)                                     .ctag("var_name");

// prettier-ignore
const struct_member = tagScope(
  seq(
    opt_attributes,
    word                              .collect(nameCollect, "nameElem"),
    req(":", "invalid struct member, expected ':'"),
    req(type_specifier, "invalid struct member, expected type specifier"),
  )                                   .collect(collectStructMember)
)                                     .ctag("members");

// prettier-ignore
const struct_decl = seq(
  weslExtension(opt_attributes)       .collect((cc) => cc.tags.attribute, "attributes"),
  "struct",
<<<<<<< HEAD
  req(typeNameDecl, "invalid struct, expected name"),
=======
  req(globalTypeNameDecl),
>>>>>>> e638b955
  seq(
    req("{", "invalid struct, expected '{'"),
    withSepPlus(",", struct_member),
<<<<<<< HEAD
    req("}", "invalid struct, expected '}'"),
  )                                   .collect(scopeCollect(), "struct_scope"),
=======
    req("}"),
  )                                   .collect(scopeCollect, "struct_scope"),
>>>>>>> e638b955
)                                     .collect(collectStruct);

/** Also covers func_call_statement.post.ident */
// prettier-ignore
const fn_call = seq(
  qualified_ident                     .collect(refIdent),
  () => opt_template_list,
  argument_expression_list,
);

// prettier-ignore
const fnParam = tagScope(
  seq(
    opt_attributes                    .collect((cc) => cc.tags.attribute, "attributes"),
    word                              .collect(declCollect, "decl_elem"),
    opt(seq(":", req(type_specifier, "invalid fn parameter, expected type specifier"))).collect(typedDecl, "param_name"),
  )                                   .collect(collectFnParam),
)                                     .ctag("fn_param");

const fnParamList = seq("(", withSep(",", fnParam), ")");

// prettier-ignore
const local_variable_decl = seq(
  "var",
  () => opt_template_list,
  req_optionally_typed_ident,
  opt(seq("=", () => expression)),    // no decl_scope, but I think that's ok
)                                     .collect(collectVarLike("var"));

// prettier-ignore
const global_variable_decl = seq(
  "var",
  () => opt_template_list,
  global_ident, 
                                      // TODO shouldn't decl_scope include the ident type?
  opt(seq("=", () => expression       .collect(scopeCollect, "decl_scope"))),
);

const attribute_if_primary_expression: Parser<
  Stream<WeslToken>,
  Literal | ParenthesizedExpression | TranslateTimeFeature
> = or(
  tokenOf("keyword", ["true", "false"]).map(makeLiteral),
  delimited(
    token("symbol", "("),
    fn(() => attribute_if_expression),
    token("symbol", ")"),
  ).map(makeParenthesizedExpression),
  tokenKind("word").map(makeTranslateTimeFeature),
);

const attribute_if_unary_expression: Parser<
  Stream<WeslToken>,
  ExpressionElem
> = or(
  seq(
    token("symbol", "!").map(makeUnaryOperator),
    fn(() => attribute_if_unary_expression),
  ).map(makeUnaryExpression),
  attribute_if_primary_expression,
);

const attribute_if_expression: Parser<
  Stream<WeslToken>,
  ExpressionElem
> = weslExtension(
  seq(
    attribute_if_unary_expression,
    or(
      repeatPlus(
        seq(
          token("symbol", "||").map(makeBinaryOperator),
          req(
            attribute_if_unary_expression,
            "invalid expression, expected expression",
          ),
        ),
      ),
      repeatPlus(
        seq(
          token("symbol", "&&").map(makeBinaryOperator),
          req(
            attribute_if_unary_expression,
            "invalid expression, expected expression",
          ),
        ),
      ),
      yes().map(() => []),
    ),
  ).map(makeRepeatingBinaryExpression),
);

const unscoped_compound_statement = seq(
  opt_attributes,
  text("{"),
  repeat(() => statement),
  req("}", "invalid block, expected }"),
).collect(statementCollect);

// prettier-ignore
const compound_statement = tagScope(
  seq(
    opt_attributes,
    seq(
      text("{"),
      repeat(() => statement),
<<<<<<< HEAD
      req("}", "invalid block, expected '}'"),
    )                                 .collect(scopeCollect()),
=======
      req("}"),
    )                                 .collect(scopeCollect),
>>>>>>> e638b955
  )                                   .collect(statementCollect)
);

const for_init = seq(
  opt_attributes,
  or(
    fn_call,
    () => variable_or_value_statement,
    () => variable_updating_statement,
  ),
);

const for_update = seq(
  opt_attributes,
  or(fn_call, () => variable_updating_statement),
);

// prettier-ignore
const for_statement = seq( // LATER consider allowing @if on for_init, expression and for_update
  "for",
  seq(
    req("(", "invalid for loop, expected '('"),
    opt(for_init),
    req(";", "invalid for loop, expected ';'"),
    opt(expression),
    req(";", "invalid for loop, expected ';'"),
    opt(for_update),
    req(")", "invalid for loop, expected ')'"),
    unscoped_compound_statement,
  )                                 .collect(scopeCollect),
);

const if_statement = seq(
  "if",
  req(seq(expression, compound_statement), "invalid if statement"),
  repeat(
    seq(
      "else",
      "if",
      req(seq(expression, compound_statement), "invalid else if branch"),
    ),
  ),
  opt(
    seq("else", req(compound_statement, "invalid else branch, expected '{'")),
  ),
);

// prettier-ignore
const loop_statement = seq(
  "loop",
  opt_attributes_no_if,
  req(
    seq(
      "{",
      repeat(() => statement),
      opt(
                                      tagScope(
          seq(
            opt_attributes,
            "continuing",
            opt_attributes_no_if,
            "{",
            repeat(() => statement),
                                        tagScope(
              opt(
                seq(
                  opt_attributes, 
                  seq("break", "if", expression, ";")
                )                         .collect(statementCollect) 
              )
            ),
            "}",
          )                             .collect(statementCollect)
                                        .collect(scopeCollect)
        ),
      ),
      "}",
    ),
    "invalid loop statement"
  ),
)                                     .collect(scopeCollect);

const case_selector = or("default", expression);

// prettier-ignore
const switch_clause =                   tagScope(
  seq(
    opt_attributes,
    or(
      seq(
        "case",
        withSep(",", case_selector, { requireOne: true }),
        opt(":"),
        compound_statement,
      ),
      seq("default", opt(":"), compound_statement),
    ).                                    collect(switchClauseCollect),
  )
);
const switch_body = seq(opt_attributes, "{", repeatPlus(switch_clause), "}");
const switch_statement = seq("switch", expression, switch_body);

const while_statement = seq("while", expression, compound_statement);

const regular_statement = or(
  for_statement,
  if_statement,
  loop_statement,
  switch_statement,
  while_statement,
  seq("break", ";"), // ambiguous with break if
  seq("continue", req(";", "invalid statement, expected ';'")),
  seq(";"), // LATER this one cannot have attributes in front of it
  () => const_assert,
  seq("discard", req(";", "invalid statement, expected ';'")),
  seq("return", opt(expression), req(";", "invalid statement, expected ';'")),
  seq(fn_call, req(";", "invalid statement, expected ';'")),
  seq(
    () => variable_or_value_statement,
    req(";", "invalid statement, expected ';'"),
  ),
  seq(
    () => variable_updating_statement,
    req(";", "invalid statement, expected ';'"),
  ),
);

// prettier-ignore
const conditional_statement = tagScope(
  seq(
    opt_attributes, 
    regular_statement
  )                                .collect(statementCollect)
                                   .collect(partialScopeCollect));

// prettier-ignore
const unconditional_statement = tagScope(
  seq(
    opt_attributes_no_if, 
    regular_statement,
  )
);

// prettier-ignore
const statement: Parser<Stream<WeslToken>, any> = or(
  compound_statement,
  unconditional_statement,
  conditional_statement
);

// prettier-ignore
const lhs_expression: Parser<Stream<WeslToken>,any> = or(
  simple_component_reference,
  seq(
    qualified_ident                        .collect(refIdent), 
    opt(component_or_swizzle)
  ),
  seq(
    "(", 
    () => lhs_expression, 
    ")", 
    opt(component_or_swizzle)         // LATER this doesn't find member references.
  ),
  seq("&", () => lhs_expression),
  seq("*", () => lhs_expression),
);

// prettier-ignore
const variable_or_value_statement = tagScope( // LATER consider collecting these as var elems and scopes
  or(
    // Also covers the = expression case
    local_variable_decl,
    seq("const", req_optionally_typed_ident, req("=", "invalid const declaration, expected '='"), expression),
    seq(
      "let", 
      req_optionally_typed_ident,
      req("=", "invalid let declaration, expected '='"),
      expression
    )
  )
);

const variable_updating_statement = or(
  seq(
    lhs_expression,
    or("=", "<<=", ">>=", "%=", "&=", "*=", "+=", "-=", "/=", "^=", "|="),
    expression,
  ),
  seq(lhs_expression, or("++", "--")),
  seq("_", "=", expression),
);

// prettier-ignore
const fn_decl = seq(
                                      tagScope(
    opt_attributes                      .collect((cc) => cc.tags.attribute || []),
  )                                     .ctag("fn_attributes"),
  text("fn"),
  req(fnNameDecl, "invalid fn, expected function name"),
  seq(
<<<<<<< HEAD
    req(fnParamList, "invalid fn, expected function parameters"),
    opt(seq(
      "->", 
      opt_attributes                  .collect((cc) => cc.tags.attribute, "return_attributes"),
      type_specifier                  .ctag("returnType"))),
    req(
      unscoped_compound_statement, 
      "invalid fn, expected function body"
    )                                 .ctag("body"),
  )                                   .collect(scopeCollect(), "body_scope"),
)                                     .collect(collectFn);
=======
    req(fnParamList)                  .collect(scopeCollect, "header_scope"),
    opt(seq(
      "->", 
      opt_attributes                  .collect((cc) => cc.tags.attribute, "return_attributes"), 
      type_specifier                  .ctag("return_type")
                                      .collect(scopeCollect, "return_scope")   
    )),
    req(unscoped_compound_statement)  .ctag("body_statement")
                                      .collect(scopeCollect, "body_scope"),
  )                                   
)                                     .collect(partialScopeCollect, "fn_partial_scope")
                                      .collect(fnCollect);
>>>>>>> e638b955

// prettier-ignore
const global_value_decl = or(
  seq(
    opt_attributes,
    "override",
    global_ident,
    seq(opt(seq("=", expression       .collect(scopeCollect, "decl_scope")))), // TODO partial scopes for decl_scopes?
    ";",
  )                                   .collect(collectVarLike("override")),
  seq(
    opt_attributes,
    "const",
    global_ident,
    "=",
    seq(expression)                   .collect(scopeCollect, "decl_scope"),
    ";",
  )                                   .collect(collectVarLike("const")),
);

// prettier-ignore
const global_alias = seq(
  weslExtension(opt_attributes)                        .collect((cc) => cc.tags.attribute, "attributes"),
  "alias",
<<<<<<< HEAD
  req(word, "invalid alias, expected name")            .collect(declCollect, "alias_name"),
  req("=", "invalid alias, expected '='"),
  req(type_specifier, "invalid alias, expected type")  .collect(scopeCollect(), "alias_scope"),
  req(";", "invalid alias, expected ';'"),
)                                                      .collect(aliasCollect);
=======
  req(word)                           .collect(globalDeclCollect, "alias_name"),
  req("="),
  req(type_specifier)                 .collect(scopeCollect, "alias_scope"),
  req(";"),
)                                     .collect(aliasCollect);
>>>>>>> e638b955

// prettier-ignore
const const_assert =                 tagScope(
  seq(
    opt_attributes,
    "const_assert", 
    req(expression, "invalid const_assert, expected expression"), 
    req(";", "invalid statement, expected ';'")
  )                                   .collect(assertCollect)
)                                       .ctag("const_assert");

// prettier-ignore
const global_directive = tagScope(
  seq(
    opt_attributes,
    terminated(
      or(
        preceded("diagnostic", diagnostic_control)      .map(makeDiagnosticDirective),
        preceded("enable", name_list)                   .map(makeEnableDirective),
        preceded("requires", name_list)                 .map(makeRequiresDirective),
      )                                                   .ptag("directive"),
      ";",
    ),
  )                                                        .collect(directiveCollect)
);

// prettier-ignore
const global_decl = tagScope(
  or(
    fn_decl,
    seq(
      opt_attributes,
      global_variable_decl, 
      ";")                          .collect(collectVarLike("gvar")),
    global_value_decl,
    ";",
    global_alias,
    const_assert                    .collect(globalAssertCollect),
    struct_decl,
  ),
);

// prettier-ignore
export const weslRoot = seq(
    weslExtension(weslImports),
    repeat(global_directive),
    repeat(global_decl),
    req(eof(), "invalid WESL, expected EOF"),
  )                                 .collect(collectModule, "collectModule");

function makeDiagnosticDirective([severity, rule]: readonly [
  NameElem,
  [NameElem, NameElem | null],
]): DiagnosticDirective {
  return { kind: "diagnostic", severity, rule };
}

function makeEnableDirective(extensions: NameElem[]): EnableDirective {
  return { kind: "enable", extensions };
}

function makeRequiresDirective(extensions: NameElem[]): RequiresDirective {
  return { kind: "requires", extensions };
}

function makeStandardAttribute([name, params]: [
  string,
  UnknownExpressionElem[],
]): StandardAttribute {
  return {
    kind: "@attribute",
    name,
    params,
  };
}

function makeInterpolateAttribute(params: NameElem[]): InterpolateAttribute {
  return {
    kind: "@interpolate",
    params,
  };
}

function makeBuiltinAttribute(param: NameElem): BuiltinAttribute {
  return {
    kind: "@builtin",
    param,
  };
}

function makeDiagnosticAttribute([severity, rule]: readonly [
  NameElem,
  [NameElem, NameElem | null],
]): DiagnosticAttribute {
  return {
    kind: "@diagnostic",
    severity,
    rule,
  };
}

function makeIfAttribute(param: TranslateTimeExpressionElem): IfAttribute {
  return {
    kind: "@if",
    param,
  };
}

function makeTranslateTimeExpressionElem(args: {
  value: ExpressionElem;
  span: Span;
}): TranslateTimeExpressionElem {
  return {
    kind: "translate-time-expression",
    expression: args.value,
    span: args.span,
  };
}

function makeName(token: WeslToken<"word">): NameElem {
  return {
    kind: "name",
    name: token.text,
    start: token.span[0],
    end: token.span[1],
  };
}

function makeLiteral(token: WeslToken<"keyword" | "number">): Literal {
  return {
    kind: "literal",
    value: token.text,
    span: token.span,
  };
}

function makeTranslateTimeFeature(
  token: WeslToken<"word">,
): TranslateTimeFeature {
  return {
    kind: "translate-time-feature",
    name: token.text,
    span: token.span,
  };
}

function makeParenthesizedExpression(
  expression: ExpressionElem,
): ParenthesizedExpression {
  return {
    kind: "parenthesized-expression",
    expression,
  };
}

function makeUnaryOperator(token: WeslToken<"symbol">): UnaryOperator {
  return {
    value: token.text as any,
    span: token.span,
  };
}

function makeBinaryOperator(token: WeslToken<"symbol">): BinaryOperator {
  return {
    value: token.text as any,
    span: token.span,
  };
}

function makeUnaryExpression([operator, expression]: [
  UnaryOperator,
  ExpressionElem,
]): UnaryExpression {
  return {
    kind: "unary-expression",
    operator,
    expression,
  };
}

/** A list of left-to-right associative binary expressions */
function makeRepeatingBinaryExpression([start, repeating]: [
  ExpressionElem,
  [BinaryOperator, ExpressionElem][],
]): ExpressionElem {
  let result: ExpressionElem = start;
  for (const [op, left] of repeating) {
    result = makeBinaryExpression([result, op, left]);
  }
  return result;
}

function makeBinaryExpression([left, operator, right]: [
  ExpressionElem,
  BinaryOperator,
  ExpressionElem,
]): BinaryExpression {
  return {
    kind: "binary-expression",
    operator,
    left,
    right,
  };
}

if (tracing) {
  const names: Record<string, Parser<Stream<WeslToken>, unknown>> = {
    qualified_ident,
    diagnostic_rule_name,
    diagnostic_control,
    opt_attributes,
    globalTypeNameDecl,
    fnNameDecl,
    optionally_typed_ident,
    struct_member,
    struct_decl,
    fn_call,
    fnParam,
    fnParamList,
    local_variable_decl,
    global_variable_decl,
    compound_statement,
    for_init,
    for_update,
    for_statement,
    if_statement,
    loop_statement,
    case_selector,
    switch_clause,
    switch_body,
    switch_statement,
    while_statement,
    statement,
    lhs_expression,
    variable_or_value_statement,
    variable_updating_statement,
    fn_decl,
    global_value_decl,
    global_alias,
    const_assert,
    global_directive,
    global_decl,
    weslRoot,
  };

  Object.entries(names).forEach(([name, parser]) => {
    parser.setTraceName(name);
  });
}<|MERGE_RESOLUTION|>--- conflicted
+++ resolved
@@ -199,12 +199,8 @@
 // prettier-ignore
 const globalTypeNameDecl = 
   req(
-<<<<<<< HEAD
-    word                            .collect(declCollect, "type_name"),
+    word                            .collect(globalDeclCollect, "type_name"),
     "invalid type name, expected a name"
-=======
-    word                            .collect(globalDeclCollect, "type_name")
->>>>>>> e638b955
   );
 
 // prettier-ignore
@@ -248,21 +244,12 @@
 const struct_decl = seq(
   weslExtension(opt_attributes)       .collect((cc) => cc.tags.attribute, "attributes"),
   "struct",
-<<<<<<< HEAD
-  req(typeNameDecl, "invalid struct, expected name"),
-=======
-  req(globalTypeNameDecl),
->>>>>>> e638b955
+  req(globalTypeNameDecl, "invalid struct, expected name"),
   seq(
     req("{", "invalid struct, expected '{'"),
     withSepPlus(",", struct_member),
-<<<<<<< HEAD
     req("}", "invalid struct, expected '}'"),
-  )                                   .collect(scopeCollect(), "struct_scope"),
-=======
-    req("}"),
   )                                   .collect(scopeCollect, "struct_scope"),
->>>>>>> e638b955
 )                                     .collect(collectStruct);
 
 /** Also covers func_call_statement.post.ident */
@@ -369,13 +356,8 @@
     seq(
       text("{"),
       repeat(() => statement),
-<<<<<<< HEAD
       req("}", "invalid block, expected '}'"),
-    )                                 .collect(scopeCollect()),
-=======
-      req("}"),
     )                                 .collect(scopeCollect),
->>>>>>> e638b955
   )                                   .collect(statementCollect)
 );
 
@@ -576,32 +558,20 @@
   text("fn"),
   req(fnNameDecl, "invalid fn, expected function name"),
   seq(
-<<<<<<< HEAD
-    req(fnParamList, "invalid fn, expected function parameters"),
+    req(fnParamList, "invalid fn, expected function parameters")
+                                      .collect(scopeCollect, "header_scope"),
     opt(seq(
       "->", 
       opt_attributes                  .collect((cc) => cc.tags.attribute, "return_attributes"),
-      type_specifier                  .ctag("returnType"))),
+      type_specifier                  .ctag("returnType")
+                                      .collect(scopeCollect, "return_scope")
+    )),
     req(
       unscoped_compound_statement, 
       "invalid fn, expected function body"
-    )                                 .ctag("body"),
-  )                                   .collect(scopeCollect(), "body_scope"),
-)                                     .collect(collectFn);
-=======
-    req(fnParamList)                  .collect(scopeCollect, "header_scope"),
-    opt(seq(
-      "->", 
-      opt_attributes                  .collect((cc) => cc.tags.attribute, "return_attributes"), 
-      type_specifier                  .ctag("return_type")
-                                      .collect(scopeCollect, "return_scope")   
-    )),
-    req(unscoped_compound_statement)  .ctag("body_statement")
-                                      .collect(scopeCollect, "body_scope"),
-  )                                   
-)                                     .collect(partialScopeCollect, "fn_partial_scope")
-                                      .collect(fnCollect);
->>>>>>> e638b955
+    )                                 .ctag("body_statement"),
+  )                                   .collect(partialScopeCollect, "fn_partial_scope")
+)                                     .collect(fnCollect);
 
 // prettier-ignore
 const global_value_decl = or(
@@ -626,19 +596,11 @@
 const global_alias = seq(
   weslExtension(opt_attributes)                        .collect((cc) => cc.tags.attribute, "attributes"),
   "alias",
-<<<<<<< HEAD
-  req(word, "invalid alias, expected name")            .collect(declCollect, "alias_name"),
+  req(word, "invalid alias, expected name")            .collect(globalDeclCollect, "alias_name"),
   req("=", "invalid alias, expected '='"),
-  req(type_specifier, "invalid alias, expected type")  .collect(scopeCollect(), "alias_scope"),
+  req(type_specifier, "invalid alias, expected type")  .collect(scopeCollect, "alias_scope"),
   req(";", "invalid alias, expected ';'"),
 )                                                      .collect(aliasCollect);
-=======
-  req(word)                           .collect(globalDeclCollect, "alias_name"),
-  req("="),
-  req(type_specifier)                 .collect(scopeCollect, "alias_scope"),
-  req(";"),
-)                                     .collect(aliasCollect);
->>>>>>> e638b955
 
 // prettier-ignore
 const const_assert =                 tagScope(
