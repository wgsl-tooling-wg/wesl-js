--- conflicted
+++ resolved
@@ -10,12 +10,8 @@
 import { keywords, reservedWords } from "./Keywords";
 export type WeslTokenKind = "word" | "keyword" | "number" | "symbol";
 
-<<<<<<< HEAD
-export type WeslToken = TypedToken<WeslTokenKind>;
-=======
-export interface WeslToken<Kind extends WeslTokenKind = WeslTokenKind>
-  extends TypedToken<Kind> {}
->>>>>>> 83c1fa0b
+export type WeslToken<Kind extends WeslTokenKind = WeslTokenKind> =
+  TypedToken<Kind>;
 
 // https://www.w3.org/TR/WGSL/#blankspace-and-line-breaks
 /** Whitespaces including new lines */
