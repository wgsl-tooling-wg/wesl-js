--- conflicted
+++ resolved
@@ -1,14 +1,9 @@
-<<<<<<< HEAD
 import { DeclIdent, RefIdent, Scope } from "../Scope.ts";
-=======
-import { Ident, Scope } from "../Scope.ts";
 import { attributeToString } from "./ASTtoString.ts";
->>>>>>> b85935af
 import { LineWrapper } from "./LineWrapper.ts";
 
 /** A debugging print of the scope tree with identifiers in nested brackets */
 export function scopeToString(scope: Scope, indent = 0): string {
-<<<<<<< HEAD
   const str = new LineWrapper(indent);
   scopeToStringInner(scope, str);
   return str.print();
@@ -16,12 +11,6 @@
 
 function scopeToStringInner(scope: Scope, str: LineWrapper): void {
   str.add("{ ");
-=======
-  const { children, idents, ifAttributes = [] } = scope;
-  let childStrings: string[] = [];
-  if (children.length)
-    childStrings = children.map(c => scopeToString(c, indent + 2));
->>>>>>> b85935af
 
   // list of identifiers, with decls prefixed with '%'
   const identStrings = idents.map(({ kind, originalName }) => {
@@ -29,15 +18,8 @@
     return `${prefix}${originalName}`;
   });
 
-<<<<<<< HEAD
-=======
   const attrStrings = ifAttributes.map(a => attributeToString(a)).join(" ");
-
-  const str = new LineWrapper(indent);
   if (attrStrings) str.add(attrStrings + " ");
-  str.add("{ ");
-
->>>>>>> b85935af
   const last = identStrings.length - 1;
   identStrings.forEach((s, i) => {
     const element = i < last ? s + ", " : s;
@@ -53,12 +35,9 @@
   } else {
     str.add(" }");
   }
-<<<<<<< HEAD
-=======
   str.add(` #${scope.id}`);
 
   return str.result;
->>>>>>> b85935af
 }
 
 export function identToString(ident?: DeclIdent | RefIdent): string {
