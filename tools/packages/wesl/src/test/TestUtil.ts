--- conflicted
+++ resolved
@@ -13,13 +13,8 @@
 } from "wesl";
 import { bindAndTransform, link, LinkParams } from "../Linker.js";
 import { WeslStream, WeslToken } from "../parse/WeslStream.js";
-<<<<<<< HEAD
 import { SrcModule, WeslAST } from "../Module.js";
 import { parseSrcModule } from "../lower/TranslationUnit.js";
-=======
-import { parseWESL, syntheticWeslParseState, WeslAST } from "../ParseWESL.js";
-import { resetScopeIds } from "../Scope.js";
->>>>>>> 82de7689
 
 export function testAppParse<T>(
   parser: Parser<Stream<WeslToken>, T>,
@@ -105,10 +100,7 @@
 
 /** test w/o any log collection, to not confuse debugging */
 export function parseTestRaw(src: string) {
-<<<<<<< HEAD
   return parseWESL(src);
-=======
-  return parseWESL(src, undefined);
 }
 
 interface BindTestResult {
@@ -140,5 +132,4 @@
     rest.map((src, i) => [`./file${i + 1}.wesl`, src]),
   );
   return { "./test.wesl": root, ...restWgsl };
->>>>>>> 82de7689
 }