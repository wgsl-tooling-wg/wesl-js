import { expect, test } from "vitest";
import { astToString } from "../debug/ASTtoString.ts";
import { importToString } from "../debug/ImportToString.ts";
import { parseTest, parseTestRaw } from "./TestUtil.ts";

test("parse empty string", () => {
  const ast = parseTest("");
  expect(astToString(ast.moduleElem)).toMatchInlineSnapshot(`
    "module
    "
  `);
});

test("parse fn foo() { }", () => {
  const src = "fn foo() { }";
  const ast = parseTest(src);
  expect(astToString(ast.moduleElem)).toMatchInlineSnapshot(`
    "module
      fn foo()
    "
  `);
});

test("parse fn with calls", () => {
  const src = "fn foo() { foo(); bar(); }";
  const ast = parseTest(src);
  expect(astToString(ast.moduleElem)).toMatchInlineSnapshot(`
    "module
      fn foo()
<<<<<<< HEAD
        foo()
        bar()
    "
=======
        text 'fn '
        decl %foo
        text '() { '
        ref foo
        text '(); '
        ref bar
        text '(); }'"
>>>>>>> a915eff8
  `);
});

test("parse unicode ident", () => {
  // List taken straight from the examples at https://www.w3.org/TR/WGSL/#identifiers
  const src = `
  fn Δέλτα(){} 
  fn réflexion(){} 
  fn Кызыл(){} 
  fn 𐰓𐰏𐰇(){} 
  fn 朝焼け(){}
  fn سلام(){} 
  fn 검정(){} 
  fn שָׁלוֹם(){}
  fn गुलाबी(){}
  fn փիրուզ(){}
  `;
  const ast = parseTest(src);
  const astString = astToString(ast.moduleElem);
  expect(astString).toMatchSnapshot();
});

test("parse global var", () => {
  const src = `var x: i32 = 1;`;
  const ast = parseTest(src);
  const astString = astToString(ast.moduleElem);
  expect(astString).toMatchInlineSnapshot(`
    "module
      var x : i32 = 1
    "
  `);
});

test("parse alias", () => {
  const src = `alias Num = i32;`;
  const ast = parseTest(src);
  const astString = astToString(ast.moduleElem);
  expect(astString).toMatchInlineSnapshot(`
    "module
      alias Num = i32
    "
  `);
});

test("parse const", () => {
  const src = `const y = 11u;`;
  const ast = parseTest(src);
  const astString = astToString(ast.moduleElem);
  expect(astString).toMatchInlineSnapshot(`
    "module
      const y = 11u
    "
  `);
});

test("parse override ", () => {
  const src = `override z: f32;`;
  const ast = parseTest(src);
  const astString = astToString(ast.moduleElem);
  expect(astString).toMatchInlineSnapshot(`
    "module
      override z : f32
    "
  `);
});

test("parse const_assert", () => {
  const src = `const_assert x < y;`;
  const ast = parseTest(src);
  const astString = astToString(ast.moduleElem);
  expect(astString).toMatchInlineSnapshot(`
    "module
      const_assert x < y
    "
  `);
});

test("parse struct", () => {
  const src = `struct foo { bar: i32, zip: u32, } ;`;
  const ast = parseTest(src);
  const astString = astToString(ast.moduleElem);
  expect(astString).toMatchInlineSnapshot(`
    "module
      struct foo
        bar: i32
        zip: u32
    "
  `);
});

test("parse global diagnostic", () => {
  const src = `
    diagnostic(off,derivative_uniformity);

    fn main() {}
    `;
  const ast = parseTest(src);
  const astString = astToString(ast.moduleElem);
  expect(astString).toMatchInlineSnapshot(`
    "module
      diagnostic(off, derivative_uniformity)
      fn main()
    "
  `);
});

test("parse @attribute before fn", () => {
  const src = `@compute fn main() {} `;
  const ast = parseTest(src);
  const astString = astToString(ast.moduleElem);
  expect(astString).toMatchInlineSnapshot(`
    "module
      @compute
      fn main()
    "
  `);
});

test("parse @compute @workgroup_size(a, b, 1) before fn", () => {
  const src = `
    @compute 
    @workgroup_size(a, b, 1) 
    fn main() {}
    `;
  const ast = parseTest(src);
  const astString = astToString(ast.moduleElem);
  expect(astString).toMatchInlineSnapshot(`
    "module
      @compute @workgroup_size(a, b, 1)
      fn main()
    "
  `);
});

test("parse top level var", () => {
  const src = `
    @group(0) @binding(0) var<uniform> u: Uniforms;      

    fn main() {}
  `;
  const ast = parseTest(src);
  const astString = astToString(ast.moduleElem);
  expect(astString).toMatchInlineSnapshot(`
    "module
      @group(0) @binding(0)
      var u : Uniforms
      fn main()
    "
  `);
});

test("parse top level override and const", () => {
  const src = `
    override x = 21;
    const y = 1;

    fn main() {}
  `;
  const ast = parseTest(src);
  const astString = astToString(ast.moduleElem);
  expect(astString).toMatchInlineSnapshot(`
    "module
      override x = 21
      const y = 1
      fn main()
    "
  `);
});

test("parse root level ;;", () => {
  const src = ";;";
  const ast = parseTest(src);
  const astString = astToString(ast.moduleElem);
  expect(astString).toMatchInlineSnapshot(`
    "module
    "
  `);
});

test("parse simple alias", () => {
  const src = `alias NewType = OldType;`;
  const ast = parseTest(src);
  const astString = astToString(ast.moduleElem);
  expect(astString).toMatchInlineSnapshot(`
    "module
      alias NewType = OldType
    "
  `);
});

test("parse array alias", () => {
  const src = `
    alias Points3 = array< Point,3>;
  `;
  const ast = parseTest(src);
  const astString = astToString(ast.moduleElem);
  expect(astString).toMatchInlineSnapshot(`
    "module
      alias Points3 = array<Point, 3>
    "
  `);
});

test("fnDecl parses fn with return type", () => {
  const src = `fn foo() -> MyType { }`;
  const ast = parseTest(src);
  const astString = astToString(ast.moduleElem);
  expect(astString).toMatchInlineSnapshot(`
    "module
      fn foo() -> MyType
    "
  `);
});

test("fnDecl parses :type specifier in fn args", () => {
  const src = `
    fn foo(a: MyType) { }
  `;
  const ast = parseTest(src);
  const astString = astToString(ast.moduleElem);
  expect(astString).toMatchInlineSnapshot(`
    "module
      fn foo(a: MyType)
    "
  `);
});

test("fnDecl parses :type specifier in fn block", () => {
  const src = `
    fn foo() { 
      var b:MyType;
    }
  `;
  const ast = parseTest(src);
  const astString = astToString(ast.moduleElem);
  expect(astString).toMatchInlineSnapshot(`
    "module
      fn foo()
<<<<<<< HEAD
        var b : MyType
    "
=======
        text 'fn '
        decl %foo
        text '() { 
          '
        var %b : MyType
          text 'var '
          typeDecl %b : MyType
            decl %b
            text ':'
            type MyType
              ref MyType
        text ';
        }'
      text '
      '"
>>>>>>> a915eff8
  `);
});

test("parse type in <template> in fn args", () => {
  const src = `
    fn foo(a: vec2<MyStruct>) { };`;
  const ast = parseTest(src);
  const astString = astToString(ast.moduleElem);
  expect(astString).toMatchInlineSnapshot(`
    "module
      fn foo(a: vec2<MyStruct>)
    "
  `);
});

test("parse simple templated type", () => {
  const src = `fn main(a: array<MyStruct,4>) { }`;

  const ast = parseTest(src);
  const astString = astToString(ast.moduleElem);
  expect(astString).toMatchInlineSnapshot(`
    "module
      fn main(a: array<MyStruct, 4>)
    "
  `);
});

test("parse with space before template", () => {
  const src = `fn main(a: array <MyStruct,4>) { }`;
  const ast = parseTest(src);
  const astString = astToString(ast.moduleElem);
  expect(astString).toMatchInlineSnapshot(`
    "module
      fn main(a: array<MyStruct, 4>)
    "
  `);
});

test("parse nested template that ends with >> ", () => {
  const src = `fn main(a: vec2<array <MyStruct,4>>) { }`;
  const ast = parseTest(src);
  const astString = astToString(ast.moduleElem);
  expect(astString).toMatchInlineSnapshot(`
    "module
      fn main(a: vec2<array<MyStruct, 4>>)
    "
  `);
});

test("parse type in <template> in global var", () => {
  const src = `var<private> x:array<MyStruct, 8>;`;

  const ast = parseTest(src);
  const astString = astToString(ast.moduleElem);
  expect(astString).toMatchInlineSnapshot(`
    "module
      var x : array<MyStruct, 8>
    "
  `);
});

test("parse for(;;) {} not as a fn call", () => {
  const src = `
    fn main() {
      for (var a = 1; a < 10; a++) {}
    }
  `;
  const ast = parseTest(src);
  const astString = astToString(ast.moduleElem);
  expect(astString).toMatchInlineSnapshot(`
    "module
      fn main()
<<<<<<< HEAD
        for(
          var a = 1
          a < 10
          a++
        )
        
    "
  `);
});

test("parse if chain", () => {
  const src = `
  fn foo() {
    if(true) { } else if(false) {} else { if(true) {} }
  }
  `;
  const ast = parseTest(src);
  const astString = astToString(ast.moduleElem);
  expect(astString).toMatchInlineSnapshot(`
    "module
      fn foo()
        if (true)
        else if (false)
        else
          if (true)
          
        
    "
=======
        text 'fn '
        decl %main
        text '() {
          for ('
        var %a
          text 'var '
          typeDecl %a
            decl %a
          text ' = 1'
        text '; '
        ref a
        text ' < 10; '
        ref a
        text '++) {}
        }'
      text '
      '"
>>>>>>> a915eff8
  `);
});

test("eolf followed by blank line", () => {
  const src = `
    fn foo() { }
  `;
  const ast = parseTest(src);
  const astString = astToString(ast.moduleElem);
  expect(astString).toMatchInlineSnapshot(`
    "module
      fn foo()
    "
  `);
});

test("parse fn with attributes and suffix comma", () => {
  const src = `
  @compute
  @workgroup_size(workgroupThreads, 1, 1) 
  fn main(
      @builtin(global_invocation_id) grid: vec3<u32>,
      @builtin(local_invocation_index) localIndex: u32,  
  ) { }
  `;
  const ast = parseTest(src);
  const astString = astToString(ast.moduleElem);
  expect(astString).toMatchInlineSnapshot(`
    "module
      @compute @workgroup_size(workgroupThreads, 1, 1)
      fn main(
        @builtin(global_invocation_id)
        grid: vec3<u32>
        @builtin(local_invocation_index)
        localIndex: u32
      )
    "
  `);
});

test("parse fn", () => {
  const src = `fn foo(x: i32, y: u32) -> f32 { return 1.0; }`;
  const ast = parseTest(src);
  const astString = astToString(ast.moduleElem);
  expect(astString).toMatchInlineSnapshot(`
    "module
      fn foo(x: i32, y: u32) -> f32
<<<<<<< HEAD
        return 1.0
    "
=======
        text 'fn '
        decl %foo
        text '('
        param
          decl %x
          typeDecl %x : i32
            text ': '
            type i32
              ref i32
        text ', '
        param
          decl %y
          typeDecl %y : u32
            text ': '
            type u32
              ref u32
        text ') -> '
        type f32
          ref f32
        text ' { return 1.0; }'"
>>>>>>> a915eff8
  `);
});

test("parse @attribute before fn", () => {
  const src = `@compute fn main() {} `;
  const ast = parseTest(src);
  const astString = astToString(ast.moduleElem);
  expect(astString).toMatchInlineSnapshot(`
    "module
      @compute
      fn main()
    "
  `);
});

test("import package::foo::bar;", ctx => {
  const src = ctx.task.name;
  const ast = parseTest(src);
  const astString = astToString(ast.moduleElem);
  expect(astString).toMatchInlineSnapshot(`
    "module
      import package::foo::bar;
    "
  `);
});

test("parse foo::bar(); ", () => {
  const src = "fn main() { foo::bar(); }";
  const ast = parseTest(src);
  const astString = astToString(ast.moduleElem);
  expect(astString).toMatchInlineSnapshot(`
    "module
      fn main()
        foo::bar()
    "
  `);
});

test("parse let x: foo::bar; ", () => {
  const src = "fn main() { let x: foo::bar = 1; }";
  const ast = parseTest(src);
  const astString = astToString(ast.moduleElem);
  expect(astString).toMatchInlineSnapshot(`
    "module
      fn main()
        let x : foo::bar = 1
    "
  `);
});

test("parse switch statement", () => {
  const src = `
    fn main(x: i32) {
      switch (x) {
        case 1: { break; }
        default: { break; }
      }
    }
  `;
  const ast = parseTest(src);
  const astString = astToString(ast.moduleElem);
  expect(astString).toMatchInlineSnapshot(`
    "module
      fn main(x: i32)
<<<<<<< HEAD
        switch (x)
          case 1:
            break-statement
          case default:
            break-statement
        
    "
=======
        text 'fn '
        decl %main
        text '('
        param
          decl %x
          typeDecl %x : i32
            text ': '
            type i32
              ref i32
        text ') {
          switch ('
        ref x
        text ') {
            case 1: { break; }
            default: { break; }
          }
        }'
      text '
      '"
>>>>>>> a915eff8
  `);
});

test("parse switch statement-2", () => {
  const src = `

    fn main(x: u32) {
      switch ( code ) {
        case 5u: { if 1 > 0 { } }
        default: { break; }
      }
    }
  `;
  const ast = parseTest(src);
  const astString = astToString(ast.moduleElem);
  expect(astString).toMatchInlineSnapshot(`
    "module
      fn main(x: u32)
<<<<<<< HEAD
        switch (code)
          case 5u:
            if 1 > 0
            
          case default:
            break-statement
        
    "
=======
        text 'fn '
        decl %main
        text '('
        param
          decl %x
          typeDecl %x : u32
            text ': '
            type u32
              ref u32
        text ') {
          switch ( '
        ref code
        text ' ) {
            case 5u: { if 1 > 0 { } }
            default: { break; }
          }
        }'
      text '
      '"
>>>>>>> a915eff8
  `);
});

test("parse struct constructor in assignment", () => {
  const src = `
    fn main() {
      var x = AStruct(1u);
    }
   `;
  const ast = parseTest(src);
  const astString = astToString(ast.moduleElem);
  expect(astString).toMatchInlineSnapshot(`
    "module
      fn main()
<<<<<<< HEAD
        var x = AStruct(1u)
    "
=======
        text 'fn '
        decl %main
        text '() {
          '
        var %x
          text 'var '
          typeDecl %x
            decl %x
          text ' = '
          ref AStruct
          text '(1u)'
        text ';
        }'
      text '
       '"
>>>>>>> a915eff8
  `);
});

test("parse struct.member (component_or_swizzle)", () => {
  const src = `
    fn main() {
        let x = u.frame;
    }
  `;
  const ast = parseTest(src);
  const astString = astToString(ast.moduleElem);
  expect(astString).toMatchInlineSnapshot(`
    "module
      fn main()
<<<<<<< HEAD
        let x = u.frame
    "
=======
        text 'fn '
        decl %main
        text '() {
            '
        let %x
          text 'let '
          typeDecl %x
            decl %x
          text ' = '
          memberRef u.frame
            ref u
            text '.'
            name frame
        text ';
        }'
      text '
      '"
>>>>>>> a915eff8
  `);
});

test("var<workgroup> work: array<u32, 128>;", ctx => {
  const ast = parseTest(ctx.task.name);
  const astString = astToString(ast.moduleElem);
  expect(astString).toMatchInlineSnapshot(`
    "module
      var work : array<u32, 128>
    "
  `);
});

test("fn f() { _ = 1; }", ctx => {
  const ast = parseTest(ctx.task.name);
  const astString = astToString(ast.moduleElem);
  expect(astString).toMatchInlineSnapshot(`
    "module
      fn f()
<<<<<<< HEAD
        _ = 1
    "
=======
        text 'fn '
        decl %f
        text '() { _ = 1; }'"
>>>>>>> a915eff8
  `);
});

test("var foo: vec2<f32 >= vec2( 0.5, -0.5);", ctx => {
  const ast = parseTest(ctx.task.name);
  const astString = astToString(ast.moduleElem);
  expect(astString).toMatchInlineSnapshot(`
    "module
      var foo : vec2<f32> = vec2(0.5, -0.5)
    "
  `);
});

test("fn main() { var tmp: array<i32, 1 << 1>=array(1, 2); }", ctx => {
  const ast = parseTest(ctx.task.name);
  const astString = astToString(ast.moduleElem);
  expect(astString).toMatchInlineSnapshot(`
    "module
      fn main()
<<<<<<< HEAD
        var tmp : array<i32, 1 << 1> = array(1, 2)
    "
=======
        text 'fn '
        decl %main
        text '() { '
        var %tmp : array<i32, '1 << 1'>
          text 'var '
          typeDecl %tmp : array<i32, '1 << 1'>
            decl %tmp
            text ': '
            type array<i32, '1 << 1'>
              ref array
              text '<'
              type i32
                ref i32
              text ', '
              expression '1 << 1'
                text '1 << 1'
              text '>'
          text '='
          ref array
          text '(1, 2)'
        text '; }'"
>>>>>>> a915eff8
  `);
});

test("import a::b::c;", ctx => {
  const ast = parseTest(ctx.task.name);
  const astString = astToString(ast.moduleElem);
  expect(astString).toMatchInlineSnapshot(`
    "module
      import a::b::c;
    "
  `);
});

test("import package::file1::{foo, bar};", ctx => {
  const src = ctx.task.name;
  const ast = parseTest(src);
  const astString = astToString(ast.moduleElem);
  expect(astString).toMatchInlineSnapshot(`
    "module
      import package::file1::{foo, bar};
    "
  `);
});

test("import package::file1::{foo, bar};", ctx => {
  const src = ctx.task.name;
  const ast = parseTest(src);
  const imps = ast.moduleElem.imports
    .map(t => importToString(t.imports))
    .join("\n");

  expect(imps).toMatchInlineSnapshot(`"import package::file1::{foo, bar};"`);
});

test("import foo_bar::boo;", ctx => {
  const ast = parseTest(ctx.task.name);
  const astString = astToString(ast.moduleElem);
  expect(astString).toMatchInlineSnapshot(`
    "module
      import foo_bar::boo;
    "
  `);
});

test(`import a::{ b };`, ctx => {
  const ast = parseTest(ctx.task.name);
  const astString = astToString(ast.moduleElem);
  expect(astString).toMatchInlineSnapshot(`
    "module
      import a::{b};
    "
  `);
});

test(`import a::{ b, c::{d, e}, f };`, ctx => {
  const src = ctx.task.name;
  const ast = parseTest(src);
  const astString = astToString(ast.moduleElem);

  expect(astString).toMatchInlineSnapshot(`
    "module
      import a::{b, c::{d, e}, f};
    "
  `);
});

test(`parse ptr`, ctx => {
  const src = `
    var particles: ptr<storage, f32, read_write>;
  `;
  const ast = parseTest(src);
  const astString = astToString(ast.moduleElem);
  expect(astString).toMatchInlineSnapshot(`
    "module
      var particles : ptr<storage, f32, read_write>
    "
  `);
});

test(`parse ptr with internal array`, ctx => {
  const src = `
    var particles: ptr<storage, array<f32>, read_write>;
  `;
  const ast = parseTest(src);
  const astString = astToString(ast.moduleElem);
  expect(astString).toMatchInlineSnapshot(`
    "module
      var particles : ptr<storage, array<f32>, read_write>
    "
  `);
});

test(`parse binding struct`, ctx => {
  const src = `
    struct Bindings {
      @group(0) @binding(0) particles: ptr<storage, array<f32>, read_write>, 
    }
  `;
  const ast = parseTest(src);
  const astString = astToString(ast.moduleElem);
  expect(astString).toMatchInlineSnapshot(`
    "module
      struct Bindings
        @group(0) @binding(0)
        particles: ptr<storage, array<f32>, read_write>
    "
  `);
});

test(`parse struct reference`, () => {
  const src = `
    fn f() { let x = a.b[0]; };
  `;
  const ast = parseTest(src);
  const astString = astToString(ast.moduleElem);
  expect(astString).toMatchInlineSnapshot(`
    "module
      fn f()
<<<<<<< HEAD
        let x = a.b[0]
    "
=======
        text 'fn '
        decl %f
        text '() { '
        let %x
          text 'let '
          typeDecl %x
            decl %x
          text ' = '
          memberRef a.b[0]
            ref a
            text '.'
            name b
            stuff
              text '[0]'
        text '; }'
      text ';
      '"
>>>>>>> a915eff8
  `);
});

test("member reference with extra components", () => {
  const src = `
  fn foo() {
    output[ out + 0u ] = c.p0.t0.x;
  }
 `;
  const ast = parseTest(src);
  const astString = astToString(ast.moduleElem);
  expect(astString).toMatchInlineSnapshot(`
    "module
      fn foo()
<<<<<<< HEAD
        output[out + 0u] = c.p0.t0.x
    "
=======
        text 'fn '
        decl %foo
        text '() {
        '
        ref output
        text '[ '
        ref out
        text ' + 0u ] = '
        memberRef c.p0.t0.x
          ref c
          text '.'
          name p0
          stuff
            text '.t0.x'
        text ';
      }'
      text '
     '"
>>>>>>> a915eff8
  `);
});

test("parse let declaration", () => {
  const src = `
    fn vertexMain() {
      let char = array<u32, 2>(0, 0);
    }
  `;
  const ast = parseTest(src);
  const astString = astToString(ast.moduleElem);
  expect(astString).toMatchInlineSnapshot(`
    "module
      fn vertexMain()
<<<<<<< HEAD
        let char = array<u32, 2>(0, 0)
    "
=======
        text 'fn '
        decl %vertexMain
        text '() {
          '
        let %char
          text 'let '
          typeDecl %char
            decl %char
          text ' = '
          ref array
          text '<'
          type u32
            ref u32
          text ', '
          expression '2'
            text '2'
          text '>(0, 0)'
        text ';
        }'
      text '
      '"
>>>>>>> a915eff8
  `);
});

test("parse let declaration with type", () => {
  const src = `
    fn vertexMain() {
      let char : u32 = 0;
    }
  `;
  const ast = parseTest(src);
  const astString = astToString(ast.moduleElem);
  expect(astString).toMatchInlineSnapshot(`
    "module
      fn vertexMain()
<<<<<<< HEAD
        let char : u32 = 0
    "
=======
        text 'fn '
        decl %vertexMain
        text '() {
          '
        let %char : u32
          text 'let '
          typeDecl %char : u32
            decl %char
            text ' : '
            type u32
              ref u32
          text ' = 0'
        text ';
        }'
      text '
      '"
>>>>>>> a915eff8
  `);
});

test("separator in let assignment", () => {
  const src = `
    fn vertexMain() {
      let a = b::c;
    }
  `;
  const ast = parseTestRaw(src);
  const astString = astToString(ast.moduleElem);
  expect(astString).toMatchInlineSnapshot(`
    "module
      fn vertexMain()
<<<<<<< HEAD
        let a = b::c
    "
=======
        text 'fn '
        decl %vertexMain
        text '() {
          '
        let %a
          text 'let '
          typeDecl %a
            decl %a
          text ' = '
          ref b::c
        text ';
        }'
      text '
      '"
>>>>>>> a915eff8
  `);
});

test("separator in fn call ", () => {
  const src = `
    fn vertexMain() {
      b::c();
    }
  `;
  const ast = parseTestRaw(src);
  const astString = astToString(ast.moduleElem);
  expect(astString).toMatchInlineSnapshot(`
    "module
      fn vertexMain()
<<<<<<< HEAD
        b::c()
    "
=======
        text 'fn '
        decl %vertexMain
        text '() {
          '
        ref b::c
        text '();
        }'
      text '
      '"
>>>>>>> a915eff8
  `);
});

test("binding struct", () => {
  const src = `
    struct Bindings {
      @group(0) @binding(0) particles: ptr<storage, array<f32>, read_write>, 
      @group(0) @binding(1) uniforms: ptr<uniform, Uniforms>, 
      @group(0) @binding(2) tex: texture_2d<rgba8unorm>,
      @group(0) @binding(3) samp: sampler,
    }
  `;
  const ast = parseTest(src);
  const astString = astToString(ast.moduleElem);
  expect(astString).toMatchInlineSnapshot(`
    "module
      struct Bindings
        @group(0) @binding(0)
        particles: ptr<storage, array<f32>, read_write>
        @group(0) @binding(1)
        uniforms: ptr<uniform, Uniforms>
        @group(0) @binding(2)
        tex: texture_2d<rgba8unorm>
        @group(0) @binding(3)
        samp: sampler
    "
  `);
});

test("memberRefs with extra components", () => {
  const src = `
    fn main() {
      b.particles[0] = b.uniforms.foo;
    }
  `;
  const ast = parseTest(src);
  const astString = astToString(ast.moduleElem);
  expect(astString).toMatchInlineSnapshot(`
    "module
      fn main()
<<<<<<< HEAD
        b.particles[0] = b.uniforms.foo
    "
=======
        text 'fn '
        decl %main
        text '() {
          '
        memberRef b.particles[0]
          ref b
          text '.'
          name particles
          stuff
            text '[0]'
        text ' = '
        memberRef b.uniforms.foo
          ref b
          text '.'
          name uniforms
          stuff
            text '.foo'
        text ';
        }'
      text '
      '"
>>>>>>> a915eff8
  `);
});

test("memberRef with ref in array", () => {
  const src = `
    fn main() {
      vsOut.barycenticCoord[vertNdx] = 1.0;
    }
  `;
  const ast = parseTest(src);
  const astString = astToString(ast.moduleElem);
  expect(astString).toMatchInlineSnapshot(`
    "module
      fn main()
<<<<<<< HEAD
        vsOut.barycenticCoord[vertNdx] = 1.0
    "
=======
        text 'fn '
        decl %main
        text '() {
          '
        memberRef vsOut.barycenticCoord[ vertNdx ]
          ref vsOut
          text '.'
          name barycenticCoord
          stuff
            text '['
            ref vertNdx
            text ']'
        text ' = 1.0;
        }'
      text '
      '"
  `);
});

test("parse inline package reference", () => {
  const src = `
    fn main() {
      package::foo::bar();
    }
  `;
  const ast = parseTestRaw(src);
  const astString = astToString(ast.moduleElem);
  expect(astString).toMatchInlineSnapshot(`
    "module
      text '
        '
      fn main()
        text 'fn '
        decl %main
        text '() {
          '
        ref package::foo::bar
        text '();
        }'
      text '
      '"
>>>>>>> a915eff8
  `);
});<|MERGE_RESOLUTION|>--- conflicted
+++ resolved
@@ -27,19 +27,9 @@
   expect(astToString(ast.moduleElem)).toMatchInlineSnapshot(`
     "module
       fn foo()
-<<<<<<< HEAD
         foo()
         bar()
     "
-=======
-        text 'fn '
-        decl %foo
-        text '() { '
-        ref foo
-        text '(); '
-        ref bar
-        text '(); }'"
->>>>>>> a915eff8
   `);
 });
 
@@ -278,26 +268,8 @@
   expect(astString).toMatchInlineSnapshot(`
     "module
       fn foo()
-<<<<<<< HEAD
         var b : MyType
     "
-=======
-        text 'fn '
-        decl %foo
-        text '() { 
-          '
-        var %b : MyType
-          text 'var '
-          typeDecl %b : MyType
-            decl %b
-            text ':'
-            type MyType
-              ref MyType
-        text ';
-        }'
-      text '
-      '"
->>>>>>> a915eff8
   `);
 });
 
@@ -370,7 +342,6 @@
   expect(astString).toMatchInlineSnapshot(`
     "module
       fn main()
-<<<<<<< HEAD
         for(
           var a = 1
           a < 10
@@ -399,25 +370,6 @@
           
         
     "
-=======
-        text 'fn '
-        decl %main
-        text '() {
-          for ('
-        var %a
-          text 'var '
-          typeDecl %a
-            decl %a
-          text ' = 1'
-        text '; '
-        ref a
-        text ' < 10; '
-        ref a
-        text '++) {}
-        }'
-      text '
-      '"
->>>>>>> a915eff8
   `);
 });
 
@@ -465,31 +417,8 @@
   expect(astString).toMatchInlineSnapshot(`
     "module
       fn foo(x: i32, y: u32) -> f32
-<<<<<<< HEAD
         return 1.0
     "
-=======
-        text 'fn '
-        decl %foo
-        text '('
-        param
-          decl %x
-          typeDecl %x : i32
-            text ': '
-            type i32
-              ref i32
-        text ', '
-        param
-          decl %y
-          typeDecl %y : u32
-            text ': '
-            type u32
-              ref u32
-        text ') -> '
-        type f32
-          ref f32
-        text ' { return 1.0; }'"
->>>>>>> a915eff8
   `);
 });
 
@@ -554,7 +483,6 @@
   expect(astString).toMatchInlineSnapshot(`
     "module
       fn main(x: i32)
-<<<<<<< HEAD
         switch (x)
           case 1:
             break-statement
@@ -562,27 +490,6 @@
             break-statement
         
     "
-=======
-        text 'fn '
-        decl %main
-        text '('
-        param
-          decl %x
-          typeDecl %x : i32
-            text ': '
-            type i32
-              ref i32
-        text ') {
-          switch ('
-        ref x
-        text ') {
-            case 1: { break; }
-            default: { break; }
-          }
-        }'
-      text '
-      '"
->>>>>>> a915eff8
   `);
 });
 
@@ -601,7 +508,6 @@
   expect(astString).toMatchInlineSnapshot(`
     "module
       fn main(x: u32)
-<<<<<<< HEAD
         switch (code)
           case 5u:
             if 1 > 0
@@ -610,27 +516,6 @@
             break-statement
         
     "
-=======
-        text 'fn '
-        decl %main
-        text '('
-        param
-          decl %x
-          typeDecl %x : u32
-            text ': '
-            type u32
-              ref u32
-        text ') {
-          switch ( '
-        ref code
-        text ' ) {
-            case 5u: { if 1 > 0 { } }
-            default: { break; }
-          }
-        }'
-      text '
-      '"
->>>>>>> a915eff8
   `);
 });
 
@@ -645,26 +530,8 @@
   expect(astString).toMatchInlineSnapshot(`
     "module
       fn main()
-<<<<<<< HEAD
         var x = AStruct(1u)
     "
-=======
-        text 'fn '
-        decl %main
-        text '() {
-          '
-        var %x
-          text 'var '
-          typeDecl %x
-            decl %x
-          text ' = '
-          ref AStruct
-          text '(1u)'
-        text ';
-        }'
-      text '
-       '"
->>>>>>> a915eff8
   `);
 });
 
@@ -679,28 +546,8 @@
   expect(astString).toMatchInlineSnapshot(`
     "module
       fn main()
-<<<<<<< HEAD
         let x = u.frame
     "
-=======
-        text 'fn '
-        decl %main
-        text '() {
-            '
-        let %x
-          text 'let '
-          typeDecl %x
-            decl %x
-          text ' = '
-          memberRef u.frame
-            ref u
-            text '.'
-            name frame
-        text ';
-        }'
-      text '
-      '"
->>>>>>> a915eff8
   `);
 });
 
@@ -720,14 +567,8 @@
   expect(astString).toMatchInlineSnapshot(`
     "module
       fn f()
-<<<<<<< HEAD
         _ = 1
     "
-=======
-        text 'fn '
-        decl %f
-        text '() { _ = 1; }'"
->>>>>>> a915eff8
   `);
 });
 
@@ -747,32 +588,8 @@
   expect(astString).toMatchInlineSnapshot(`
     "module
       fn main()
-<<<<<<< HEAD
         var tmp : array<i32, 1 << 1> = array(1, 2)
     "
-=======
-        text 'fn '
-        decl %main
-        text '() { '
-        var %tmp : array<i32, '1 << 1'>
-          text 'var '
-          typeDecl %tmp : array<i32, '1 << 1'>
-            decl %tmp
-            text ': '
-            type array<i32, '1 << 1'>
-              ref array
-              text '<'
-              type i32
-                ref i32
-              text ', '
-              expression '1 << 1'
-                text '1 << 1'
-              text '>'
-          text '='
-          ref array
-          text '(1, 2)'
-        text '; }'"
->>>>>>> a915eff8
   `);
 });
 
@@ -891,28 +708,8 @@
   expect(astString).toMatchInlineSnapshot(`
     "module
       fn f()
-<<<<<<< HEAD
         let x = a.b[0]
     "
-=======
-        text 'fn '
-        decl %f
-        text '() { '
-        let %x
-          text 'let '
-          typeDecl %x
-            decl %x
-          text ' = '
-          memberRef a.b[0]
-            ref a
-            text '.'
-            name b
-            stuff
-              text '[0]'
-        text '; }'
-      text ';
-      '"
->>>>>>> a915eff8
   `);
 });
 
@@ -927,29 +724,8 @@
   expect(astString).toMatchInlineSnapshot(`
     "module
       fn foo()
-<<<<<<< HEAD
         output[out + 0u] = c.p0.t0.x
     "
-=======
-        text 'fn '
-        decl %foo
-        text '() {
-        '
-        ref output
-        text '[ '
-        ref out
-        text ' + 0u ] = '
-        memberRef c.p0.t0.x
-          ref c
-          text '.'
-          name p0
-          stuff
-            text '.t0.x'
-        text ';
-      }'
-      text '
-     '"
->>>>>>> a915eff8
   `);
 });
 
@@ -964,32 +740,8 @@
   expect(astString).toMatchInlineSnapshot(`
     "module
       fn vertexMain()
-<<<<<<< HEAD
         let char = array<u32, 2>(0, 0)
     "
-=======
-        text 'fn '
-        decl %vertexMain
-        text '() {
-          '
-        let %char
-          text 'let '
-          typeDecl %char
-            decl %char
-          text ' = '
-          ref array
-          text '<'
-          type u32
-            ref u32
-          text ', '
-          expression '2'
-            text '2'
-          text '>(0, 0)'
-        text ';
-        }'
-      text '
-      '"
->>>>>>> a915eff8
   `);
 });
 
@@ -1004,27 +756,8 @@
   expect(astString).toMatchInlineSnapshot(`
     "module
       fn vertexMain()
-<<<<<<< HEAD
         let char : u32 = 0
     "
-=======
-        text 'fn '
-        decl %vertexMain
-        text '() {
-          '
-        let %char : u32
-          text 'let '
-          typeDecl %char : u32
-            decl %char
-            text ' : '
-            type u32
-              ref u32
-          text ' = 0'
-        text ';
-        }'
-      text '
-      '"
->>>>>>> a915eff8
   `);
 });
 
@@ -1039,25 +772,8 @@
   expect(astString).toMatchInlineSnapshot(`
     "module
       fn vertexMain()
-<<<<<<< HEAD
         let a = b::c
     "
-=======
-        text 'fn '
-        decl %vertexMain
-        text '() {
-          '
-        let %a
-          text 'let '
-          typeDecl %a
-            decl %a
-          text ' = '
-          ref b::c
-        text ';
-        }'
-      text '
-      '"
->>>>>>> a915eff8
   `);
 });
 
@@ -1072,20 +788,8 @@
   expect(astString).toMatchInlineSnapshot(`
     "module
       fn vertexMain()
-<<<<<<< HEAD
         b::c()
     "
-=======
-        text 'fn '
-        decl %vertexMain
-        text '() {
-          '
-        ref b::c
-        text '();
-        }'
-      text '
-      '"
->>>>>>> a915eff8
   `);
 });
 
@@ -1126,32 +830,8 @@
   expect(astString).toMatchInlineSnapshot(`
     "module
       fn main()
-<<<<<<< HEAD
         b.particles[0] = b.uniforms.foo
     "
-=======
-        text 'fn '
-        decl %main
-        text '() {
-          '
-        memberRef b.particles[0]
-          ref b
-          text '.'
-          name particles
-          stuff
-            text '[0]'
-        text ' = '
-        memberRef b.uniforms.foo
-          ref b
-          text '.'
-          name uniforms
-          stuff
-            text '.foo'
-        text ';
-        }'
-      text '
-      '"
->>>>>>> a915eff8
   `);
 });
 
@@ -1166,26 +846,8 @@
   expect(astString).toMatchInlineSnapshot(`
     "module
       fn main()
-<<<<<<< HEAD
         vsOut.barycenticCoord[vertNdx] = 1.0
     "
-=======
-        text 'fn '
-        decl %main
-        text '() {
-          '
-        memberRef vsOut.barycenticCoord[ vertNdx ]
-          ref vsOut
-          text '.'
-          name barycenticCoord
-          stuff
-            text '['
-            ref vertNdx
-            text ']'
-        text ' = 1.0;
-        }'
-      text '
-      '"
   `);
 });
 
@@ -1211,6 +873,5 @@
         }'
       text '
       '"
->>>>>>> a915eff8
   `);
 });