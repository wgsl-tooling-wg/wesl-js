--- conflicted
+++ resolved
@@ -1,12 +1,6 @@
 import { afterAll, test } from "vitest";
 import { importCases } from "wesl-testsuite";
-<<<<<<< HEAD
-import { link, ModulePath } from "../Linker.js";
-import { ManglerFn, underscoreMangle } from "../Mangler.js";
-import { expectTrimmedMatch, trimSrc } from "./shared/StringUtil.js";
-=======
 import { testFromCase, verifyCaseCoverage } from "./TestLink.js";
->>>>>>> b0093d70
 
 // wgsl example src, indexed by name
 const examplesByName = new Map(importCases.map(t => [t.name, t]));
@@ -67,48 +61,5 @@
 afterAll(verifyCaseCoverage(importCases));
 
 async function importCaseTest(name: string): Promise<void> {
-<<<<<<< HEAD
-  /* -- find and trim source texts -- */
-  const caseFound = examplesByName.get(name);
-  if (!caseFound) {
-    throw new Error(`Skipping test "${name}"\nNo example found.`);
-  }
-
-  const {
-    weslSrc,
-    expectedWgsl = "",
-    underscoreWgsl = expectedWgsl,
-  } = caseFound;
-
-  const srcEntries = Object.entries(weslSrc).map(([name, wgsl]) => {
-    const trimmedSrc = trimSrc(wgsl);
-    return [name, trimmedSrc] as [string, string];
-  });
-
-  const trimmedWesl = Object.fromEntries(srcEntries);
-
-  const rootName = ["package", ...srcEntries[0][0].split("/")];
-  await testLink(trimmedWesl, rootName, expectedWgsl);
-  await testLink(trimmedWesl, rootName, underscoreWgsl, underscoreMangle);
-}
-
-async function testLink(
-  weslSrc: Record<string, string>,
-  rootModulePath: ModulePath,
-  expectedWgsl: string,
-  mangler?: ManglerFn,
-): Promise<void> {
-  /* -- link -- */
-  const stdResultMap = await link({
-    weslSrc,
-    rootModulePath,
-    mangler,
-  });
-  const stdResult = stdResultMap.dest;
-
-  /* -- trim and verify results line by line -- */
-  expectTrimmedMatch(stdResult, expectedWgsl);
-=======
   return testFromCase(name, examplesByName);
->>>>>>> b0093d70
 }