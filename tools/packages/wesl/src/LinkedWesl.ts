--- conflicted
+++ resolved
@@ -1,13 +1,7 @@
 import { SrcMap } from "mini-parse";
-<<<<<<< HEAD
 import type { WeslDevice } from "./WeslDevice.ts";
 import { offsetToLineNumber, str } from "./Util.ts";
 import { assertThat } from "./Assertions.ts";
-=======
-import { assertThat } from "../../mini-parse/src/Assertions";
-import { errorHighlight, offsetToLineNumber } from "./Util";
-import type { WeslDevice } from "./WeslDevice";
->>>>>>> 82de7689
 
 /** Results of shader compilation. Has {@link WeslGPUCompilationMessage}
  * which are aware of the WESL module that an error was thrown from. */
@@ -180,26 +174,12 @@
     result += str` ${message.type}: ${message.message}\n`;
     // LATER unmangle code snippets in the message
 
-<<<<<<< HEAD
-    const lineStartOffset = message.offset - Math.max(0, message.linePos - 1);
-    const source = module?.text;
-    if (source) {
-      let lineEndOffset = source.indexOf("\n", lineStartOffset);
-      if (lineEndOffset === -1) {
-        lineEndOffset = source.length;
-      }
-      // LATER handle errors that span multiple lines
-      result += source.slice(lineStartOffset, lineEndOffset) + "\n";
-      const caretCount = Math.max(1, message.length);
-      result += " ".repeat(linePos - 1) + "^".repeat(caretCount);
-=======
     const source = message.module.text;
     if (source) {
       result += errorHighlight(source, [
         message.offset,
         message.offset + message.length,
       ]).join("\n");
->>>>>>> 82de7689
     }
   }
   return result;
