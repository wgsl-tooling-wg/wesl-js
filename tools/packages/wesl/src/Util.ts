--- conflicted
+++ resolved
@@ -1,10 +1,6 @@
-<<<<<<< HEAD
 import { assertThat } from "./Assertions.ts";
 import { ModulePath } from "./Module.ts";
-=======
 import { Span } from "mini-parse";
->>>>>>> 82de7689
-
 export function multiKeySet<A, B, V>(
   m: Map<A, Map<B, V>>,
   a: A,
@@ -174,7 +170,6 @@
   }
 }
 
-<<<<<<< HEAD
 /** Types that can be turned into a human-readable string */
 export type FmtDisplay = string | number | ModulePath;
 
@@ -196,7 +191,8 @@
     result += template[i + 1];
   }
   return result;
-=======
+}
+
 /** Highlights an error.
  *
  * Returns a string with the line, and a string with the ^^^^ carets
@@ -219,5 +215,4 @@
     source.slice(lineStartOffset, lineEndOffset),
     " ".repeat(linePos) + "^".repeat(caretCount),
   ];
->>>>>>> 82de7689
 }